--- conflicted
+++ resolved
@@ -207,19 +207,10 @@
  */
 TEST_F(ApiTestTableMetadata, add_get_table_metadata_by_table_name) {
   // prepare test data for adding table metadata.
-<<<<<<< HEAD
-  UTTableMetadata testdata_table_metadata =
-      *(global->testdata_table_metadata.get());
-  ptree new_table = testdata_table_metadata.tables;
-  std::string new_table_name = new_table.get<std::string>(Tables::NAME) +
-                               "_ApiTestTableMetadata" +
-                               std::to_string(__LINE__);
-=======
   UTTableMetadata testdata_table_metadata = *(global->testdata_table_metadata.get());
   ptree new_table                         = testdata_table_metadata.tables;
   std::string new_table_name =
       new_table.get<std::string>(Tables::NAME) + "_ApiTestTableMetadata" + std::to_string(__LINE__);
->>>>>>> 9367f4a7
   new_table.put(Tables::NAME, new_table_name);
 
   // add table metadata.
@@ -252,19 +243,10 @@
  */
 TEST_F(ApiTestTableMetadata, add_without_returned_table_id_get_table_metadata_by_table_name) {
   // prepare test data for adding table metadata.
-<<<<<<< HEAD
-  UTTableMetadata testdata_table_metadata =
-      *(global->testdata_table_metadata.get());
-  ptree new_table = testdata_table_metadata.tables;
-  std::string new_table_name = new_table.get<std::string>(Tables::NAME) +
-                               "_ApiTestTableMetadata" +
-                               std::to_string(__LINE__);
-=======
   UTTableMetadata testdata_table_metadata = *(global->testdata_table_metadata.get());
   ptree new_table                         = testdata_table_metadata.tables;
   std::string new_table_name =
       new_table.get<std::string>(Tables::NAME) + "_ApiTestTableMetadata" + std::to_string(__LINE__);
->>>>>>> 9367f4a7
   new_table.put(Tables::NAME, new_table_name);
 
   // add table metadata.
@@ -301,19 +283,10 @@
  */
 TEST_F(ApiTestTableMetadata, get_two_table_metadata_by_table_name) {
   // prepare test data for adding table metadata.
-<<<<<<< HEAD
-  UTTableMetadata testdata_table_metadata =
-      *(global->testdata_table_metadata.get());
-  ptree new_table = testdata_table_metadata.tables;
-  std::string new_table_name = new_table.get<std::string>(Tables::NAME) +
-                               "_ApiTestTableMetadata" +
-                               std::to_string(__LINE__);
-=======
   UTTableMetadata testdata_table_metadata = *(global->testdata_table_metadata.get());
   ptree new_table                         = testdata_table_metadata.tables;
   std::string new_table_name =
       new_table.get<std::string>(Tables::NAME) + "_ApiTestTableMetadata" + std::to_string(__LINE__);
->>>>>>> 9367f4a7
   new_table.put(Tables::NAME, new_table_name);
 
   auto tables = std::make_unique<Tables>(GlobalTestEnvironment::TEST_DB);
@@ -349,19 +322,10 @@
  */
 TEST_F(ApiTestTableMetadata, add_get_table_metadata_by_table_id) {
   // prepare test data for adding table metadata.
-<<<<<<< HEAD
-  UTTableMetadata testdata_table_metadata =
-      *(global->testdata_table_metadata.get());
-  ptree new_table = testdata_table_metadata.tables;
-  std::string new_table_name = new_table.get<std::string>(Tables::NAME) +
-                               "_ApiTestTableMetadata" +
-                               std::to_string(__LINE__);
-=======
   UTTableMetadata testdata_table_metadata = *(global->testdata_table_metadata.get());
   ptree new_table                         = testdata_table_metadata.tables;
   std::string new_table_name =
       new_table.get<std::string>(Tables::NAME) + "_ApiTestTableMetadata" + std::to_string(__LINE__);
->>>>>>> 9367f4a7
   new_table.put(Tables::NAME, new_table_name);
 
   // add table metadata.
@@ -466,19 +430,10 @@
  */
 TEST_F(ApiTestTableMetadata, update_table_metadata) {
   // prepare test data for adding table metadata.
-<<<<<<< HEAD
-  UTTableMetadata testdata_table_metadata =
-      *(global->testdata_table_metadata.get());
-  ptree new_table = testdata_table_metadata.tables;
-  std::string new_table_name = new_table.get<std::string>(Tables::NAME) +
-                               "_ApiTestTableMetadata" +
-                               std::to_string(__LINE__);
-=======
   UTTableMetadata testdata_table_metadata = *(global->testdata_table_metadata.get());
   ptree new_table                         = testdata_table_metadata.tables;
   std::string new_table_name =
       new_table.get<std::string>(Tables::NAME) + "_ApiTestTableMetadata" + std::to_string(__LINE__);
->>>>>>> 9367f4a7
   new_table.put(Tables::NAME, new_table_name);
 
   // add table metadata.
@@ -487,11 +442,7 @@
   new_table.put(Tables::ID, ret_table_id);
 
   // generate Tables object.
-<<<<<<< HEAD
-  auto tables = std::make_unique<Tables>(GlobalTestEnvironment::TEST_DB);
-=======
-  auto tables     = std::make_unique<Tables>(GlobalTestEnvironment::TEST_DB);
->>>>>>> 9367f4a7
+  auto tables     = std::make_unique<Tables>(GlobalTestEnvironment::TEST_DB);
   ErrorCode error = tables->init();
   EXPECT_EQ(ErrorCode::OK, error);
 
@@ -520,30 +471,17 @@
   ptree columns;
   {
     auto columns_node = table_metadata_inserted.get_child(Tables::COLUMNS_NODE);
-<<<<<<< HEAD
-    auto it = columns_node.begin();
-=======
     auto it           = columns_node.begin();
->>>>>>> 9367f4a7
 
     ptree column;
     // 1 item skip.
     // 2 item update.
     column = (++it)->second;
     column.put(Tables::Column::NAME,
-<<<<<<< HEAD
-               it->second.get_optional<std::string>(Tables::Column::NAME)
-                       .value_or("unknown-1") +
-                   "-update");
-    column.put(Tables::Column::ORDINAL_POSITION, 1);
-    column.put(Tables::Column::DIRECTION,
-               static_cast<int>(Tables::Column::Direction::DESCENDANT));
-=======
                it->second.get_optional<std::string>(Tables::Column::NAME).value_or("unknown-1") +
                    "-update");
     column.put(Tables::Column::ORDINAL_POSITION, 1);
     column.put(Tables::Column::DIRECTION, static_cast<int>(Tables::Column::Direction::DESCENDANT));
->>>>>>> 9367f4a7
     columns.push_back(std::make_pair("", column));
 
     // new column
@@ -555,12 +493,7 @@
     column.put(Tables::Column::DATA_LENGTH, 32);
     column.put<bool>(Tables::Column::NULLABLE, false);
     column.put(Tables::Column::DEFAULT, "default-value");
-<<<<<<< HEAD
-    column.put(Tables::Column::DIRECTION,
-               static_cast<int>(Tables::Column::Direction::ASCENDANT));
-=======
     column.put(Tables::Column::DIRECTION, static_cast<int>(Tables::Column::Direction::ASCENDANT));
->>>>>>> 9367f4a7
     columns.push_back(std::make_pair("", column));
 
     // 3 item copy.
@@ -570,8 +503,6 @@
   }
   update_table.add_child(Tables::COLUMNS_NODE, columns);
 
-<<<<<<< HEAD
-=======
   // constraint
   update_table.erase(Tables::CONSTRAINTS_NODE);
   ptree constraints;
@@ -627,7 +558,6 @@
   }
   update_table.add_child(Tables::CONSTRAINTS_NODE, constraints);
 
->>>>>>> 9367f4a7
   // update table metadata.
   error = tables->update(ret_table_id, update_table);
   ASSERT_EQ(ErrorCode::OK, error);
@@ -639,16 +569,8 @@
   UTUtils::print("-- get table metadata of the after updating --");
   UTUtils::print(UTUtils::get_tree_string(table_metadata_updated));
 
-<<<<<<< HEAD
-  update_table.put(Tables::TUPLES, 5.67f);
-
-  // verifies that the returned table metadata is expected one.
-  TableMetadataHelper::check_table_metadata_expected(update_table,
-                                                     table_metadata_updated);
-=======
   // verifies that the returned table metadata is expected one.
   TableMetadataHelper::check_table_metadata_expected(update_table, table_metadata_updated);
->>>>>>> 9367f4a7
 
   // remove table metadata.
   TableMetadataHelper::remove_table(ret_table_id);
@@ -659,19 +581,10 @@
  */
 TEST_F(ApiTestTableMetadata, remove_table_metadata_by_table_name) {
   // prepare test data for adding table metadata.
-<<<<<<< HEAD
-  UTTableMetadata testdata_table_metadata =
-      *(global->testdata_table_metadata.get());
-  ptree new_table = testdata_table_metadata.tables;
-  std::string new_table_name = new_table.get<std::string>(Tables::NAME) +
-                               "_ApiTestTableMetadata" +
-                               std::to_string(__LINE__);
-=======
   UTTableMetadata testdata_table_metadata = *(global->testdata_table_metadata.get());
   ptree new_table                         = testdata_table_metadata.tables;
   std::string new_table_name =
       new_table.get<std::string>(Tables::NAME) + "_ApiTestTableMetadata" + std::to_string(__LINE__);
->>>>>>> 9367f4a7
   new_table.put(Tables::NAME, new_table_name);
 
   // add table metadata.
@@ -702,19 +615,10 @@
  */
 TEST_F(ApiTestTableMetadata, remove_table_metadata_by_table_id) {
   // prepare test data for adding table metadata.
-<<<<<<< HEAD
-  UTTableMetadata testdata_table_metadata =
-      *(global->testdata_table_metadata.get());
-  ptree new_table = testdata_table_metadata.tables;
-  std::string new_table_name = new_table.get<std::string>(Tables::NAME) +
-                               "_ApiTestTableMetadata" +
-                               std::to_string(__LINE__);
-=======
   UTTableMetadata testdata_table_metadata = *(global->testdata_table_metadata.get());
   ptree new_table                         = testdata_table_metadata.tables;
   std::string new_table_name =
       new_table.get<std::string>(Tables::NAME) + "_ApiTestTableMetadata" + std::to_string(__LINE__);
->>>>>>> 9367f4a7
   new_table.put(Tables::NAME, new_table_name);
 
   // add table metadata.
@@ -744,19 +648,10 @@
  */
 TEST_F(ApiTestTableMetadata, add_get_remove_table_metadata_without_initialized) {
   // prepare test data for adding table metadata.
-<<<<<<< HEAD
-  UTTableMetadata testdata_table_metadata =
-      *(global->testdata_table_metadata.get());
-  ptree new_table = testdata_table_metadata.tables;
-  std::string new_table_name = new_table.get<std::string>(Tables::NAME) +
-                               "_ApiTestTableMetadata" +
-                               std::to_string(__LINE__);
-=======
   UTTableMetadata testdata_table_metadata = *(global->testdata_table_metadata.get());
   ptree new_table                         = testdata_table_metadata.tables;
   std::string new_table_name =
       new_table.get<std::string>(Tables::NAME) + "_ApiTestTableMetadata" + std::to_string(__LINE__);
->>>>>>> 9367f4a7
   new_table.put(Tables::NAME, new_table_name);
 
   // add table metadata without initialized.
@@ -800,14 +695,8 @@
   auto tables_update = std::make_unique<Tables>(GlobalTestEnvironment::TEST_DB);
 
   // update valid table metadata.
-<<<<<<< HEAD
-  auto update_table = new_table;
-  std::string table_name =
-      new_table.get_optional<std::string>(Tables::NAME).value() + "-update";
-=======
   auto update_table      = new_table;
   std::string table_name = new_table.get_optional<std::string>(Tables::NAME).value() + "-update";
->>>>>>> 9367f4a7
   update_table.put(Tables::NAME, table_name);
 
   UTUtils::print("-- update table metadata --");
@@ -822,19 +711,10 @@
   UTUtils::print(UTUtils::get_tree_string(table_metadata_updated));
 
   // verifies that the returned table metadata is expected one.
-<<<<<<< HEAD
-  TableMetadataHelper::check_table_metadata_expected(update_table,
-                                                     table_metadata_updated);
-
-  // remove table metadata by table id without initialized.
-  auto tables_remove_by_id =
-      std::make_unique<Tables>(GlobalTestEnvironment::TEST_DB);
-=======
   TableMetadataHelper::check_table_metadata_expected(update_table, table_metadata_updated);
 
   // remove table metadata by table id without initialized.
   auto tables_remove_by_id = std::make_unique<Tables>(GlobalTestEnvironment::TEST_DB);
->>>>>>> 9367f4a7
 
   UTUtils::print("-- remove table metadata by table-id  --");
   error = tables_remove_by_id->remove(ret_table_id);
@@ -845,19 +725,10 @@
 
   // remove table metadata by table name without initialized.
   ObjectIdType table_id_to_remove = -1;
-<<<<<<< HEAD
-  auto tables_remove_by_name =
-      std::make_unique<Tables>(GlobalTestEnvironment::TEST_DB);
-
-  UTUtils::print("-- remove table metadata by table-name  --");
-  error = tables_remove_by_name->remove(new_table_name.c_str(),
-                                        &table_id_to_remove);
-=======
   auto tables_remove_by_name      = std::make_unique<Tables>(GlobalTestEnvironment::TEST_DB);
 
   UTUtils::print("-- remove table metadata by table-name  --");
   error = tables_remove_by_name->remove(new_table_name.c_str(), &table_id_to_remove);
->>>>>>> 9367f4a7
   EXPECT_EQ(ErrorCode::OK, error);
   EXPECT_EQ(ret_table_id, table_id_to_remove);
 }
