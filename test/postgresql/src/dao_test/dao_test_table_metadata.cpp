--- conflicted
+++ resolved
@@ -100,9 +100,6 @@
     BOOST_FOREACH (const ptree::value_type& node,
                    new_table.get_child(Tables::COLUMNS_NODE)) {
       ptree column = node.second;
-<<<<<<< HEAD
-      error = cdao->insert_column_metadata(table_id_returned, column);
-=======
 
       error = columns_dao->insert_column_metadata(table_id_returned, column);
       EXPECT_EQ(ErrorCode::OK, error);
@@ -117,7 +114,6 @@
       constraint.put(Constraint::TABLE_ID, table_id_returned);
       error = constraints_dao->insert_constraint_metadata(constraint,
                                                           constraint_id);
->>>>>>> 9367f4a7
       EXPECT_EQ(ErrorCode::OK, error);
     }
 
@@ -323,15 +319,9 @@
    */
   static void update_table(const ObjectIdType& object_id,
                            boost::property_tree::ptree& object) {
-<<<<<<< HEAD
-    auto table_name = object.get<std::string>(Tables::NAME);
-    auto table_namespace = object.get<std::string>(Tables::NAMESPACE);
-    auto table_tuples = object.get<float>(Tables::TUPLES);
-=======
     auto table_name      = object.get<std::string>(Tables::NAME);
     auto table_namespace = object.get<std::string>(Tables::NAMESPACE);
     auto table_tuples    = object.get<float>(Tables::TUPLES);
->>>>>>> 9367f4a7
 
     object.put(Tables::NAME, table_name + "-update");
     object.put(Tables::NAMESPACE, table_namespace + "-update");
@@ -344,7 +334,50 @@
     object.add_child(Tables::PRIMARY_KEY_NODE, primary_keys);
 
     // Get TablesDAO.
-<<<<<<< HEAD
+    std::shared_ptr<db::GenericDAO> gdao = nullptr;
+    DBSessionManager db_session_manager;
+
+    ErrorCode error =
+        db_session_manager.get_dao(db::GenericDAO::TableName::TABLES, gdao);
+    EXPECT_EQ(ErrorCode::OK, error);
+
+    std::shared_ptr<db::TablesDAO> tables_dao;
+    tables_dao = std::static_pointer_cast<db::TablesDAO>(gdao);
+
+    error = db_session_manager.start_transaction();
+    EXPECT_EQ(ErrorCode::OK, error);
+
+    // Update table metadata object to table metadata table.
+    error = tables_dao->update_table_metadata(object_id, object);
+    EXPECT_EQ(ErrorCode::OK, error);
+
+    error = db_session_manager.commit();
+    EXPECT_EQ(ErrorCode::OK, error);
+  }
+
+  /**
+   * @brief Update table metadata to table metadata table.
+   * @param (object_id) [in]     ID of the added table metadata.
+   * @param (object)    [in/out] table metadata object.
+   * @return ErrorCode::OK if success, otherwise an error code.
+   */
+  static void update_table(const ObjectIdType& object_id,
+                           boost::property_tree::ptree& object) {
+    auto table_name = object.get<std::string>(Tables::NAME);
+    auto table_namespace = object.get<std::string>(Tables::NAMESPACE);
+    auto table_tuples = object.get<float>(Tables::TUPLES);
+
+    object.put(Tables::NAME, table_name + "-update");
+    object.put(Tables::NAMESPACE, table_namespace + "-update");
+    object.put(Tables::TUPLES, table_tuples * 2);
+    object.erase(Tables::PRIMARY_KEY_NODE);
+    ptree primary_key;
+    ptree primary_keys;
+    primary_key.put("", 2);
+    primary_keys.push_back(std::make_pair("", primary_key));
+    object.add_child(Tables::PRIMARY_KEY_NODE, primary_keys);
+
+    // Get TablesDAO.
     std::shared_ptr<db::GenericDAO> t_gdao = nullptr;
     DBSessionManager db_session_manager;
 
@@ -354,27 +387,12 @@
 
     std::shared_ptr<db::TablesDAO> tdao;
     tdao = std::static_pointer_cast<db::TablesDAO>(t_gdao);
-=======
-    std::shared_ptr<db::GenericDAO> gdao = nullptr;
-    DBSessionManager db_session_manager;
-
-    ErrorCode error =
-        db_session_manager.get_dao(db::GenericDAO::TableName::TABLES, gdao);
-    EXPECT_EQ(ErrorCode::OK, error);
-
-    std::shared_ptr<db::TablesDAO> tables_dao;
-    tables_dao = std::static_pointer_cast<db::TablesDAO>(gdao);
->>>>>>> 9367f4a7
 
     error = db_session_manager.start_transaction();
     EXPECT_EQ(ErrorCode::OK, error);
 
     // Update table metadata object to table metadata table.
-<<<<<<< HEAD
     error = tdao->update_table_metadata(object_id, object);
-=======
-    error = tables_dao->update_table_metadata(object_id, object);
->>>>>>> 9367f4a7
     EXPECT_EQ(ErrorCode::OK, error);
 
     error = db_session_manager.commit();
@@ -472,11 +490,7 @@
   // prepare test data for adding table metadata.
   UTTableMetadata testdata_table_metadata =
       *(global->testdata_table_metadata.get());
-<<<<<<< HEAD
-  ptree new_table = testdata_table_metadata.tables;
-=======
   ptree new_table            = testdata_table_metadata.tables;
->>>>>>> 9367f4a7
   std::string new_table_name = new_table.get<std::string>(Tables::NAME) +
                                "_DaoTestTableMetadata" +
                                std::to_string(__LINE__);
@@ -508,11 +522,7 @@
   // prepare test data for adding table metadata.
   UTTableMetadata testdata_table_metadata =
       *(global->testdata_table_metadata.get());
-<<<<<<< HEAD
-  ptree new_table = testdata_table_metadata.tables;
-=======
   ptree new_table            = testdata_table_metadata.tables;
->>>>>>> 9367f4a7
   std::string new_table_name = new_table.get<std::string>(Tables::NAME) +
                                "_DaoTestTableMetadata" +
                                std::to_string(__LINE__);
@@ -546,11 +556,7 @@
   // prepare test data for adding table metadata.
   UTTableMetadata testdata_table_metadata =
       *(global->testdata_table_metadata.get());
-<<<<<<< HEAD
-  ptree new_table = testdata_table_metadata.tables;
-=======
   ptree new_table            = testdata_table_metadata.tables;
->>>>>>> 9367f4a7
   std::string new_table_name = new_table.get<std::string>(Tables::NAME) +
                                "_DaoTestTableMetadata" +
                                std::to_string(__LINE__);
@@ -596,11 +602,7 @@
   // prepare test data for adding table metadata.
   UTTableMetadata testdata_table_metadata =
       *(global->testdata_table_metadata.get());
-<<<<<<< HEAD
-  ptree new_table = testdata_table_metadata.tables;
-=======
   ptree new_table            = testdata_table_metadata.tables;
->>>>>>> 9367f4a7
   std::string new_table_name = new_table.get<std::string>(Tables::NAME) +
                                "_DaoTestTableMetadata" +
                                std::to_string(__LINE__);
@@ -632,11 +634,7 @@
   // prepare test data for adding table metadata.
   UTTableMetadata testdata_table_metadata =
       *(global->testdata_table_metadata.get());
-<<<<<<< HEAD
-  ptree new_table = testdata_table_metadata.tables;
-=======
   ptree new_table            = testdata_table_metadata.tables;
->>>>>>> 9367f4a7
   std::string new_table_name = new_table.get<std::string>(Tables::NAME) +
                                "_DaoTestTableMetadata" +
                                std::to_string(__LINE__);
