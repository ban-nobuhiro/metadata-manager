/*
 * Copyright 2021 tsurugi project.
 *
 * Licensed under the Apache License, version 2.0 (the "License");
 * you may not use this file except in compliance with the License.
 * You may obtain a copy of the License at
 *
 *     http://www.apache.org/licenses/LICENSE-2.0
 *
 * Unless required by applicable law or agreed to in writing, software
 * distributed under the License is distributed on an "AS IS" BASIS,
 * WITHOUT WARRANTIES OR CONDITIONS OF ANY KIND, either express or implied.
 * See the License for the specific language governing permissions and
 * limitations under the License.
 */
#include <gtest/gtest.h>

#include <memory>
#include <string>

#include <boost/foreach.hpp>
#include <boost/property_tree/ptree.hpp>

#include "manager/metadata/dao/columns_dao.h"
#include "manager/metadata/dao/constraints_dao.h"
#include "manager/metadata/dao/json/db_session_manager_json.h"
#include "manager/metadata/dao/tables_dao.h"
#include "test/global_test_environment.h"
#include "test/helper/table_metadata_helper.h"
#include "test/utility/ut_table_metadata.h"
#include "test/utility/ut_utils.h"

namespace manager::metadata::testing {

namespace storage = manager::metadata::db::json;

using boost::property_tree::ptree;
using manager::metadata::db::ColumnsDAO;
using manager::metadata::db::ConstraintsDAO;
using manager::metadata::db::GenericDAO;
using manager::metadata::db::TablesDAO;

class DaoTestTableMetadata : public ::testing::Test {
 public:
  void SetUp() override {}

  /**
   * @brief Add table metadata to table metadata table.
   * @param (table_name)  [in]  table name of table metadata to add.
   * @param (object_id)   [out] ID of the added table metadata.
   * @return ErrorCode::OK if success, otherwise an error code.
   */
  static void add_table(std::string_view table_name, ObjectIdType* object_id) {
    assert(object_id != nullptr);

    ErrorCode error = ErrorCode::UNKNOWN;
    storage::DBSessionManager db_session_manager;

    // TablesDAO
    std::shared_ptr<TablesDAO> tables_dao;
    {
      std::shared_ptr<GenericDAO> gdao = nullptr;
      error = db_session_manager.get_dao(GenericDAO::TableName::TABLES, gdao);
      EXPECT_EQ(ErrorCode::OK, error);

      tables_dao = std::static_pointer_cast<TablesDAO>(gdao);
    }

    // ColumnsDAO
    std::shared_ptr<ColumnsDAO> columns_dao;
    {
      std::shared_ptr<GenericDAO> gdao = nullptr;
      error = db_session_manager.get_dao(GenericDAO::TableName::COLUMNS, gdao);
      EXPECT_EQ(ErrorCode::OK, error);

      columns_dao = std::static_pointer_cast<ColumnsDAO>(gdao);
    }

    // ConstraintsDAO
    std::shared_ptr<ConstraintsDAO> constraints_dao;
    {
      std::shared_ptr<GenericDAO> gdao = nullptr;
      error = db_session_manager.get_dao(GenericDAO::TableName::CONSTRAINTS, gdao);
      EXPECT_EQ(ErrorCode::OK, error);

      constraints_dao = std::static_pointer_cast<ConstraintsDAO>(gdao);
    }

    error = db_session_manager.start_transaction();
    ASSERT_EQ(ErrorCode::OK, error);

    // table metadata.
    UTTableMetadata* testdata_table_metadata = global->testdata_table_metadata.get();
    ptree new_table                          = testdata_table_metadata->tables;
    new_table.put(Tables::NAME, table_name);

    // Add table metadata object to table metadata table.
    ObjectIdType table_id_returned;
    error = tables_dao->insert_table_metadata(new_table, table_id_returned);
    ASSERT_EQ(ErrorCode::OK, error);
    EXPECT_GT(table_id_returned, 0);

    // Add column metadata object to column metadata table.
    BOOST_FOREACH (const ptree::value_type& node, new_table.get_child(Tables::COLUMNS_NODE)) {
      ptree column = node.second;
<<<<<<< HEAD
      error = cdao->insert_column_metadata(table_id_returned, column);
      EXPECT_EQ(ErrorCode::OK, error);
    }

=======

      // Insert the column metadata.
      error = columns_dao->insert_column_metadata(table_id_returned, column);
      EXPECT_EQ(ErrorCode::OK, error);
    }

    // Add constraint metadata object to constraint metadata table.
    BOOST_FOREACH (const ptree::value_type& node, new_table.get_child(Tables::CONSTRAINTS_NODE)) {
      ptree constraint = node.second;

      // Set table-id.
      constraint.put(Constraint::TABLE_ID, table_id_returned);

      ObjectId added_id = 0;
      // Insert the constraint metadata.
      error = constraints_dao->insert_constraint_metadata(constraint, added_id);
      EXPECT_EQ(ErrorCode::OK, error);
    }

>>>>>>> 9367f4a7
    if (error == ErrorCode::OK) {
      error = db_session_manager.commit();
      EXPECT_EQ(ErrorCode::OK, error);
    } else {
      ErrorCode rollback_error = db_session_manager.rollback();
      EXPECT_EQ(ErrorCode::OK, rollback_error);
    }

    *object_id = table_id_returned;

    UTUtils::print(std::string(30, '-'));
    UTUtils::print("New table id: ", *object_id);
    UTUtils::print(UTUtils::get_tree_string(new_table));
  }

  /**
   * @brief Get table metadata object based on table name.
   * @param (object_name)   [in]  table name. (Value of "name" key.)
   * @param (object)        [out] table metadata object with the specified name.
   * @return ErrorCode::OK if success, otherwise an error code.
   */
  static void get_table_metadata(std::string_view object_name,
                                 boost::property_tree::ptree& object) {
    ErrorCode error = ErrorCode::UNKNOWN;
    storage::DBSessionManager db_session_manager;

    // TablesDAO
    std::shared_ptr<TablesDAO> tables_dao;
    {
      std::shared_ptr<GenericDAO> gdao = nullptr;
      error = db_session_manager.get_dao(GenericDAO::TableName::TABLES, gdao);
      EXPECT_EQ(ErrorCode::OK, error);

      tables_dao = std::static_pointer_cast<TablesDAO>(gdao);
    }

    // ColumnsDAO
    std::shared_ptr<ColumnsDAO> columns_dao;
    {
      std::shared_ptr<GenericDAO> gdao = nullptr;
      error = db_session_manager.get_dao(GenericDAO::TableName::COLUMNS, gdao);
      EXPECT_EQ(ErrorCode::OK, error);

      columns_dao = std::static_pointer_cast<ColumnsDAO>(gdao);
    }

    // ConstraintsDAO
    std::shared_ptr<ConstraintsDAO> constraints_dao;
    {
      std::shared_ptr<GenericDAO> gdao = nullptr;
      error = db_session_manager.get_dao(GenericDAO::TableName::CONSTRAINTS, gdao);
      EXPECT_EQ(ErrorCode::OK, error);

      constraints_dao = std::static_pointer_cast<ConstraintsDAO>(gdao);
    }

    error = tables_dao->select_table_metadata(Tables::NAME, object_name.data(), object);
    EXPECT_EQ(ErrorCode::OK, error);

    BOOST_FOREACH (ptree::value_type& node, object) {
      ptree& table = node.second;

      auto o_table_id = (table.empty() ? object.get_optional<std::string>(Tables::ID)
                                       : table.get_optional<std::string>(Tables::ID));
      if (!o_table_id) {
        break;
      }

      ptree columns;
      error =
          columns_dao->select_column_metadata(Tables::Column::TABLE_ID, o_table_id.get(), columns);
      EXPECT_EQ(ErrorCode::OK, error);
      if (object.find(Tables::COLUMNS_NODE) == object.not_found()) {
        object.add_child(Tables::COLUMNS_NODE, columns);
      }

      ptree constraints;
      error = constraints_dao->select_constraint_metadata(Constraint::TABLE_ID, o_table_id.get(),
                                                          constraints);
      EXPECT_EQ(ErrorCode::OK, error);
      if (object.find(Tables::CONSTRAINTS_NODE) == object.not_found()) {
        object.add_child(Tables::CONSTRAINTS_NODE, constraints);
      }

      if (table.empty()) {
        break;
      }
    }
  }

  /**
   * @brief Get table metadata.
   * @param (object_id) [in]  table id.
   * @param (object)    [out] table metadata with the specified ID.
   * @return ErrorCode::OK if success, otherwise an error code.
   */
  static void get_table_metadata(ObjectIdType object_id, boost::property_tree::ptree& object) {
    ErrorCode error = ErrorCode::UNKNOWN;
    storage::DBSessionManager db_session_manager;

    // TablesDAO
    std::shared_ptr<TablesDAO> tables_dao;
    {
      std::shared_ptr<GenericDAO> gdao = nullptr;
      error = db_session_manager.get_dao(GenericDAO::TableName::TABLES, gdao);
      EXPECT_EQ(ErrorCode::OK, error);

      tables_dao = std::static_pointer_cast<TablesDAO>(gdao);
    }

    // ColumnsDAO
    std::shared_ptr<ColumnsDAO> columns_dao;
    {
      std::shared_ptr<GenericDAO> gdao = nullptr;
      error = db_session_manager.get_dao(GenericDAO::TableName::COLUMNS, gdao);
      EXPECT_EQ(ErrorCode::OK, error);

      columns_dao = std::static_pointer_cast<ColumnsDAO>(gdao);
    }

    // ConstraintsDAO
    std::shared_ptr<ConstraintsDAO> constraints_dao;
    {
      std::shared_ptr<GenericDAO> gdao = nullptr;
      error = db_session_manager.get_dao(GenericDAO::TableName::CONSTRAINTS, gdao);
      EXPECT_EQ(ErrorCode::OK, error);

      constraints_dao = std::static_pointer_cast<ConstraintsDAO>(gdao);
    }

    error = tables_dao->select_table_metadata(Tables::ID, std::to_string(object_id), object);
    if (error == ErrorCode::OK) {
      EXPECT_EQ(ErrorCode::OK, error);
    } else if (std::to_string(object_id).empty()) {
      EXPECT_EQ(ErrorCode::INVALID_PARAMETER, error);
      return;
    } else {
      EXPECT_EQ(ErrorCode::ID_NOT_FOUND, error);
      return;
    }

    BOOST_FOREACH (ptree::value_type& node, object) {
      ptree& table = node.second;

<<<<<<< HEAD
      if (table.empty()) {
        boost::optional<std::string> o_table_id =
            object.get_optional<std::string>(Tables::ID);
        if (!o_table_id) {
          break;
        }
        ptree columns;
        error = cdao->select_column_metadata(Tables::Column::TABLE_ID,
                                             o_table_id.get(), columns);
        EXPECT_EQ(ErrorCode::OK, error);
        if (object.find(Tables::COLUMNS_NODE) == object.not_found()) {
          object.add_child(Tables::COLUMNS_NODE, columns);
        }
        break;
      } else {
        boost::optional<std::string> o_table_id =
            table.get_optional<std::string>(Tables::ID);
        if (!o_table_id) {
          break;
        }
        ptree columns;
        error = cdao->select_column_metadata(Tables::Column::TABLE_ID,
                                             o_table_id.get(), columns);
        EXPECT_EQ(ErrorCode::OK, error);
        if (object.find(Tables::COLUMNS_NODE) == object.not_found()) {
          object.add_child(Tables::COLUMNS_NODE, columns);
        }
=======
      auto o_table_id = (table.empty() ? object.get_optional<std::string>(Tables::ID)
                                       : table.get_optional<std::string>(Tables::ID));
      if (!o_table_id) {
        break;
      }

      ptree columns;
      error =
          columns_dao->select_column_metadata(Tables::Column::TABLE_ID, o_table_id.get(), columns);
      EXPECT_EQ(ErrorCode::OK, error);
      if (object.find(Tables::COLUMNS_NODE) == object.not_found()) {
        object.add_child(Tables::COLUMNS_NODE, columns);
>>>>>>> 9367f4a7
      }

      ptree constraints;
      error = constraints_dao->select_constraint_metadata(Constraint::TABLE_ID, o_table_id.get(),
                                                          constraints);
      error = (error == ErrorCode::NOT_FOUND ? ErrorCode::OK : error);
      EXPECT_EQ(ErrorCode::OK, error);
      if (object.find(Tables::CONSTRAINTS_NODE) == object.not_found()) {
        object.add_child(Tables::CONSTRAINTS_NODE, constraints);
      }

      if (table.empty()) {
        break;
      }
    }
  }

  /**
   * @brief Update table metadata.
   * @param (object_id) [in]  table id.
   * @param (object)    [in]  table metadata.
   * @return ErrorCode::OK if success, otherwise an error code.
   */
  static void update_table_metadata(ObjectIdType object_id, boost::property_tree::ptree& object) {
    ErrorCode error = ErrorCode::UNKNOWN;
    storage::DBSessionManager db_session_manager;

    // TablesDAO
    std::shared_ptr<TablesDAO> tables_dao;
    {
      std::shared_ptr<GenericDAO> gdao = nullptr;
      error = db_session_manager.get_dao(GenericDAO::TableName::TABLES, gdao);
      EXPECT_EQ(ErrorCode::OK, error);

      tables_dao = std::static_pointer_cast<TablesDAO>(gdao);
    }

    error = tables_dao->update_table_metadata(object_id, object);
    if (error == ErrorCode::OK) {
      EXPECT_EQ(ErrorCode::OK, error);
    } else {
      EXPECT_EQ(ErrorCode::ID_NOT_FOUND, error);
      return;
    }

    if (error == ErrorCode::OK) {
      error = db_session_manager.commit();
      EXPECT_EQ(ErrorCode::OK, error);
    } else {
      ErrorCode rollback_error = db_session_manager.rollback();
      EXPECT_EQ(ErrorCode::OK, rollback_error);
    }

    UTUtils::print(std::string(30, '-'));
    UTUtils::print("Update table id: ", object_id);
    UTUtils::print(UTUtils::get_tree_string(object));
  }

  /**
   * @brief Update table metadata.
   * @param (object_id) [in]  table id.
   * @param (object)    [in]  table metadata.
   * @return ErrorCode::OK if success, otherwise an error code.
   */
  static void update_table_metadata(ObjectIdType object_id,
                                    boost::property_tree::ptree& object) {
    std::shared_ptr<GenericDAO> t_gdao = nullptr;

    storage::DBSessionManager db_session_manager;

    ErrorCode error =
        db_session_manager.get_dao(GenericDAO::TableName::TABLES, t_gdao);
    EXPECT_EQ(ErrorCode::OK, error);

    std::shared_ptr<TablesDAO> tdao;
    tdao = std::static_pointer_cast<TablesDAO>(t_gdao);

    std::shared_ptr<GenericDAO> c_gdao = nullptr;
    error = db_session_manager.get_dao(GenericDAO::TableName::COLUMNS, c_gdao);
    EXPECT_EQ(ErrorCode::OK, error);

    std::shared_ptr<ColumnsDAO> cdao;
    cdao = std::static_pointer_cast<ColumnsDAO>(c_gdao);

    error = tdao->update_table_metadata(object_id, object);
    if (error == ErrorCode::OK) {
      EXPECT_EQ(ErrorCode::OK, error);
    } else {
      EXPECT_EQ(ErrorCode::ID_NOT_FOUND, error);
      return;
    }

    if (error == ErrorCode::OK) {
      error = db_session_manager.commit();
      EXPECT_EQ(ErrorCode::OK, error);
    } else {
      ErrorCode rollback_error = db_session_manager.rollback();
      EXPECT_EQ(ErrorCode::OK, rollback_error);
    }

    UTUtils::print(std::string(30, '-'));
    UTUtils::print("Update table id: ", object_id);
    UTUtils::print(UTUtils::get_tree_string(object));
  }

  /**
   * @brief Remove all metadata-object based on the given table id
   *  (table metadata, column metadata and column statistics)
   *  from metadata-table (the table metadata table,
   *  the column metadata table and the column statistics table).
   * @param (object_id) [in] table id.
   * @return ErrorCode::OK if success, otherwise an error code.
   */
  static void remove_table_metadata(const ObjectIdType object_id) {
    std::shared_ptr<GenericDAO> t_gdao = nullptr;

    storage::DBSessionManager db_session_manager;

    ErrorCode error = db_session_manager.get_dao(GenericDAO::TableName::TABLES, t_gdao);
    EXPECT_EQ(ErrorCode::OK, error);

    error = db_session_manager.start_transaction();
    EXPECT_EQ(ErrorCode::OK, error);

    std::shared_ptr<TablesDAO> tdao;
    tdao = std::static_pointer_cast<TablesDAO>(t_gdao);

    ObjectIdType retval_object_id;
    error = tdao->delete_table_metadata(Tables::ID, std::to_string(object_id), retval_object_id);
    EXPECT_EQ(ErrorCode::OK, error);
    EXPECT_EQ(object_id, retval_object_id);

    if (error == ErrorCode::OK) {
      error = db_session_manager.commit();
      EXPECT_EQ(ErrorCode::OK, error);
    } else {
      ErrorCode rollback_error = db_session_manager.rollback();
      EXPECT_EQ(ErrorCode::OK, rollback_error);
    }
  }

  /**
   * @brief Remove all metadata-object based on the given table name
   *  (table metadata, column metadata and column statistics)
   *  from metadata-table (the table metadata table,
   *  the column metadata table and the column statistics table).
   * @param (object_name) [in]  table name.
   * @param (object_id)   [out] object id of table removed.
   * @return ErrorCode::OK if success, otherwise an error code.
   */
  static void remove_table_metadata(const char* object_name, ObjectIdType* object_id) {
    std::shared_ptr<GenericDAO> t_gdao = nullptr;

    storage::DBSessionManager db_session_manager;

    ErrorCode error = db_session_manager.get_dao(GenericDAO::TableName::TABLES, t_gdao);
    EXPECT_EQ(ErrorCode::OK, error);

    error = db_session_manager.start_transaction();
    EXPECT_EQ(ErrorCode::OK, error);

    std::shared_ptr<TablesDAO> tdao;
    tdao = std::static_pointer_cast<TablesDAO>(t_gdao);

    ObjectIdType retval_object_id = -1;
    error = tdao->delete_table_metadata(Tables::NAME, std::string(object_name), retval_object_id);
    EXPECT_EQ(ErrorCode::OK, error);
    EXPECT_NE(-1, retval_object_id);

    if (error == ErrorCode::OK) {
      error = db_session_manager.commit();
      EXPECT_EQ(ErrorCode::OK, error);

      if (error == ErrorCode::OK && object_id != nullptr) {
        *object_id = retval_object_id;
      }
    } else {
      ErrorCode rollback_error = db_session_manager.rollback();
      EXPECT_EQ(ErrorCode::OK, rollback_error);
    }
  }
};

/**
 * @brief happy test for adding one new table metadata
 *  and getting it by table name.
 */
TEST_F(DaoTestTableMetadata, add_get_table_metadata_by_table_name) {
  // prepare test data for adding table metadata.
<<<<<<< HEAD
  UTTableMetadata testdata_table_metadata =
      *(global->testdata_table_metadata.get());
  ptree new_table = testdata_table_metadata.tables;
  std::string new_table_name = new_table.get<std::string>(Tables::NAME) +
                               "_DaoTestTableMetadata" +
                               std::to_string(__LINE__);
=======
  UTTableMetadata testdata_table_metadata = *(global->testdata_table_metadata.get());
  ptree new_table                         = testdata_table_metadata.tables;
  std::string new_table_name =
      new_table.get<std::string>(Tables::NAME) + "_DaoTestTableMetadata" + std::to_string(__LINE__);
>>>>>>> 9367f4a7
  new_table.put(Tables::NAME, new_table_name);

  // add table metadata.
  ObjectIdType ret_table_id = -1;
  DaoTestTableMetadata::add_table(new_table_name, &ret_table_id);
  new_table.put(Tables::ID, ret_table_id);

  // get table metadata by table name.
  ptree table_metadata_inserted;
  DaoTestTableMetadata::get_table_metadata(new_table_name, table_metadata_inserted);

  // verifies that the returned table metadata is expected one.
<<<<<<< HEAD
  TableMetadataHelper::check_table_metadata_expected(new_table,
                                                     table_metadata_inserted);
=======
  TableMetadataHelper::check_table_metadata_expected(new_table, table_metadata_inserted);
>>>>>>> 9367f4a7

  // cleanup
  remove_table_metadata(new_table_name.c_str(), nullptr);
}

/**
 * @brief happy test for adding one new table metadata
 *  and getting it by table id.
 */
TEST_F(DaoTestTableMetadata, add_get_table_metadata_by_table_id) {
  // prepare test data for adding table metadata.
<<<<<<< HEAD
  UTTableMetadata testdata_table_metadata =
      *(global->testdata_table_metadata.get());
  ptree new_table = testdata_table_metadata.tables;
  std::string new_table_name = new_table.get<std::string>(Tables::NAME) +
                               "_DaoTestTableMetadata" +
                               std::to_string(__LINE__);
=======
  UTTableMetadata testdata_table_metadata = *(global->testdata_table_metadata.get());
  ptree new_table                         = testdata_table_metadata.tables;
  std::string new_table_name =
      new_table.get<std::string>(Tables::NAME) + "_DaoTestTableMetadata" + std::to_string(__LINE__);
>>>>>>> 9367f4a7
  new_table.put(Tables::NAME, new_table_name);

  // add table metadata.
  ObjectIdType ret_table_id = -1;
  DaoTestTableMetadata::add_table(new_table_name, &ret_table_id);
  new_table.put(Tables::ID, ret_table_id);

  // get table metadata by table id.
  ptree table_metadata_inserted;
  DaoTestTableMetadata::get_table_metadata(ret_table_id, table_metadata_inserted);

  UTUtils::print("-- get table metadata --");
  UTUtils::print(UTUtils::get_tree_string(table_metadata_inserted));

  // verifies that the returned table metadata is expected one.
<<<<<<< HEAD
  TableMetadataHelper::check_table_metadata_expected(new_table,
                                                     table_metadata_inserted);
=======
  TableMetadataHelper::check_table_metadata_expected(new_table, table_metadata_inserted);
>>>>>>> 9367f4a7

  // cleanup
  remove_table_metadata(new_table_name.c_str(), nullptr);
}

/**
 * @brief happy test adding three table metadata and updating the second case of
 * metadata.
 */
TEST_F(DaoTestTableMetadata, add_update_table_metadata) {
  // prepare test data for adding table metadata.
<<<<<<< HEAD
  UTTableMetadata testdata_table_metadata =
      *(global->testdata_table_metadata.get());
=======
  UTTableMetadata testdata_table_metadata = *(global->testdata_table_metadata.get());
>>>>>>> 9367f4a7

  // #1 add table metadata.
  ptree table_metadata_1;
  ObjectIdType ret_table_id_1 = -1;
  {
<<<<<<< HEAD
    std::string new_table_name =
        testdata_table_metadata.tables.get<std::string>(Tables::NAME) +
        "_DaoTestTableMetadata" + std::to_string(__LINE__);
=======
    std::string new_table_name = testdata_table_metadata.tables.get<std::string>(Tables::NAME) +
                                 "_DaoTestTableMetadata" + std::to_string(__LINE__);
>>>>>>> 9367f4a7
    // add table metadata.
    DaoTestTableMetadata::add_table(new_table_name, &ret_table_id_1);
    // get table metadata.
    DaoTestTableMetadata::get_table_metadata(ret_table_id_1, table_metadata_1);
  }

  // #2 add table metadata.
  ptree table_metadata_2;
  ObjectIdType ret_table_id_2 = -1;
  {
<<<<<<< HEAD
    std::string new_table_name =
        testdata_table_metadata.tables.get<std::string>(Tables::NAME) +
        "_DaoTestTableMetadata" + std::to_string(__LINE__);
=======
    std::string new_table_name = testdata_table_metadata.tables.get<std::string>(Tables::NAME) +
                                 "_DaoTestTableMetadata" + std::to_string(__LINE__);
>>>>>>> 9367f4a7
    // add table metadata.
    DaoTestTableMetadata::add_table(new_table_name, &ret_table_id_2);
    // get table metadata.
    DaoTestTableMetadata::get_table_metadata(ret_table_id_2, table_metadata_2);
  }

  // #3 add table metadata.
  ptree table_metadata_3;
  ObjectIdType ret_table_id_3 = -1;
  {
<<<<<<< HEAD
    std::string new_table_name =
        testdata_table_metadata.tables.get<std::string>(Tables::NAME) +
        "_DaoTestTableMetadata" + std::to_string(__LINE__);
=======
    std::string new_table_name = testdata_table_metadata.tables.get<std::string>(Tables::NAME) +
                                 "_DaoTestTableMetadata" + std::to_string(__LINE__);
>>>>>>> 9367f4a7
    // add table metadata.
    DaoTestTableMetadata::add_table(new_table_name, &ret_table_id_3);
    // get table metadata.
    DaoTestTableMetadata::get_table_metadata(ret_table_id_3, table_metadata_3);
  }

  // update table metadata.
  ptree expected_table_metadata = table_metadata_2;
  {
<<<<<<< HEAD
    expected_table_metadata.put(
        Tables::NAME,
        table_metadata_2.get<std::string>(Tables::NAME) + "-update");
    expected_table_metadata.put(
        Tables::NAMESPACE,
        table_metadata_2.get<std::string>(Tables::NAMESPACE) + "-update");
=======
    expected_table_metadata.put(Tables::NAME,
                                table_metadata_2.get<std::string>(Tables::NAME) + "-update");
    expected_table_metadata.put(Tables::NAMESPACE,
                                table_metadata_2.get<std::string>(Tables::NAMESPACE) + "-update");
>>>>>>> 9367f4a7

    // column metadata
    BOOST_FOREACH (ptree::value_type& node,
                   expected_table_metadata.get_child(Tables::COLUMNS_NODE)) {
      ptree& column = node.second;
      // update column.
<<<<<<< HEAD
      column.put(Tables::Column::NAME,
                 column.get<std::string>(Tables::Column::NAME) + "-update");
=======
      column.put(Tables::Column::NAME, column.get<std::string>(Tables::Column::NAME) + "-update");
>>>>>>> 9367f4a7
      column.put(Tables::Column::ORDINAL_POSITION,
                 column.get<int32_t>(Tables::Column::ORDINAL_POSITION) + 1);
    }

    // update table metadata.
<<<<<<< HEAD
    DaoTestTableMetadata::update_table_metadata(ret_table_id_2,
                                                expected_table_metadata);
=======
    DaoTestTableMetadata::update_table_metadata(ret_table_id_2, expected_table_metadata);

    // When Update is performed, the constraint metadata check should be exempted.
    expected_table_metadata.erase(Tables::CONSTRAINTS_NODE);
>>>>>>> 9367f4a7
  }

  // get table metadata.
  ptree table_metadata_updated_1;
<<<<<<< HEAD
  DaoTestTableMetadata::get_table_metadata(ret_table_id_1,
                                           table_metadata_updated_1);
  ptree table_metadata_updated_2;
  DaoTestTableMetadata::get_table_metadata(ret_table_id_2,
                                           table_metadata_updated_2);
  ptree table_metadata_updated_3;
  DaoTestTableMetadata::get_table_metadata(ret_table_id_3,
                                           table_metadata_updated_3);
=======
  DaoTestTableMetadata::get_table_metadata(ret_table_id_1, table_metadata_updated_1);
  ptree table_metadata_updated_2;
  DaoTestTableMetadata::get_table_metadata(ret_table_id_2, table_metadata_updated_2);
  ptree table_metadata_updated_3;
  DaoTestTableMetadata::get_table_metadata(ret_table_id_3, table_metadata_updated_3);
>>>>>>> 9367f4a7

  UTUtils::print(std::string(30, '-'));
  UTUtils::print("-- output table metadata before update --");
  UTUtils::print(UTUtils::get_tree_string(table_metadata_1));
  UTUtils::print(std::string(10, '-'));
  UTUtils::print(UTUtils::get_tree_string(table_metadata_2));
  UTUtils::print(std::string(10, '-'));
  UTUtils::print(UTUtils::get_tree_string(table_metadata_3));
  UTUtils::print(std::string(30, '-'));
<<<<<<< HEAD
=======

>>>>>>> 9367f4a7
  UTUtils::print("-- output table metadata after update --");
  UTUtils::print(UTUtils::get_tree_string(table_metadata_updated_1));
  UTUtils::print(std::string(10, '-'));
  UTUtils::print(UTUtils::get_tree_string(table_metadata_updated_2));
  UTUtils::print(std::string(10, '-'));
  UTUtils::print(UTUtils::get_tree_string(table_metadata_updated_3));

  // Verify that there is no change in the data after the update.
<<<<<<< HEAD
  UTUtils::print(
      "-- Verify that there is no change in the data after the update --");
  TableMetadataHelper::check_table_metadata_expected(table_metadata_1,
                                                     table_metadata_updated_1);
  TableMetadataHelper::check_table_metadata_expected(table_metadata_3,
                                                     table_metadata_updated_3);
=======
  UTUtils::print("-- Verify that there is no change in the data after the update --");
  TableMetadataHelper::check_table_metadata_expected(table_metadata_1, table_metadata_updated_1);
  TableMetadataHelper::check_table_metadata_expected(table_metadata_3, table_metadata_updated_3);
>>>>>>> 9367f4a7

  // Verify the data after the update.
  UTUtils::print("-- Verify the data after the update. --");
  TableMetadataHelper::check_table_metadata_expected(expected_table_metadata,
                                                     table_metadata_updated_2);

  // cleanup
  remove_table_metadata(ret_table_id_1);
  remove_table_metadata(ret_table_id_2);
  remove_table_metadata(ret_table_id_3);
}

/**
 * @brief happy test for removing one new table metadata by table name.
 */
TEST_F(DaoTestTableMetadata, remove_table_metadata_by_table_name) {
  // prepare test data for adding table metadata.
<<<<<<< HEAD
  UTTableMetadata testdata_table_metadata =
      *(global->testdata_table_metadata.get());
  ptree new_table = testdata_table_metadata.tables;
  std::string new_table_name = new_table.get<std::string>(Tables::NAME) +
                               "_DaoTestTableMetadata" +
                               std::to_string(__LINE__);
=======
  UTTableMetadata testdata_table_metadata = *(global->testdata_table_metadata.get());
  ptree new_table                         = testdata_table_metadata.tables;
  std::string new_table_name =
      new_table.get<std::string>(Tables::NAME) + "_DaoTestTableMetadata" + std::to_string(__LINE__);
>>>>>>> 9367f4a7
  new_table.put(Tables::NAME, new_table_name);

  // add table metadata.
  ObjectIdType ret_table_id = -1;
  DaoTestTableMetadata::add_table(new_table_name, &ret_table_id);

  // remove table metadata by table name.
  ObjectIdType table_id_to_remove = -1;
  DaoTestTableMetadata::remove_table_metadata(new_table_name.c_str(), &table_id_to_remove);
  EXPECT_EQ(ret_table_id, table_id_to_remove);

  // verifies that table metadata does not exist.
  ptree table_metadata_got;
  DaoTestTableMetadata::get_table_metadata(table_id_to_remove, table_metadata_got);

  UTUtils::print("-- get table metadata --");
  UTUtils::print(UTUtils::get_tree_string(table_metadata_got));
}

/**
 * @brief happy test for removing one new table metadata by table id.
 */
TEST_F(DaoTestTableMetadata, remove_table_metadata_by_table_id) {
  // prepare test data for adding table metadata.
<<<<<<< HEAD
  UTTableMetadata testdata_table_metadata =
      *(global->testdata_table_metadata.get());
  ptree new_table = testdata_table_metadata.tables;
  std::string new_table_name = new_table.get<std::string>(Tables::NAME) +
                               "_DaoTestTableMetadata" +
                               std::to_string(__LINE__);
=======
  UTTableMetadata testdata_table_metadata = *(global->testdata_table_metadata.get());
  ptree new_table                         = testdata_table_metadata.tables;
  std::string new_table_name =
      new_table.get<std::string>(Tables::NAME) + "_DaoTestTableMetadata" + std::to_string(__LINE__);
>>>>>>> 9367f4a7
  new_table.put(Tables::NAME, new_table_name);

  // add table metadata.
  ObjectIdType ret_table_id = -1;
  DaoTestTableMetadata::add_table(new_table_name, &ret_table_id);

  // remove table metadata by table id.
  DaoTestTableMetadata::remove_table_metadata(ret_table_id);

  // verifies that table metadata does not exist.
  ptree table_metadata_got;
  DaoTestTableMetadata::get_table_metadata(ret_table_id, table_metadata_got);

  UTUtils::print("-- get table metadata --");
  UTUtils::print(UTUtils::get_tree_string(table_metadata_got));
}

}  // namespace manager::metadata::testing<|MERGE_RESOLUTION|>--- conflicted
+++ resolved
@@ -103,16 +103,13 @@
     // Add column metadata object to column metadata table.
     BOOST_FOREACH (const ptree::value_type& node, new_table.get_child(Tables::COLUMNS_NODE)) {
       ptree column = node.second;
-<<<<<<< HEAD
-      error = cdao->insert_column_metadata(table_id_returned, column);
-      EXPECT_EQ(ErrorCode::OK, error);
-    }
-
-=======
 
       // Insert the column metadata.
       error = columns_dao->insert_column_metadata(table_id_returned, column);
       EXPECT_EQ(ErrorCode::OK, error);
+    } else {
+      ErrorCode rollback_error = db_session_manager.rollback();
+      EXPECT_EQ(ErrorCode::OK, rollback_error);
     }
 
     // Add constraint metadata object to constraint metadata table.
@@ -128,7 +125,6 @@
       EXPECT_EQ(ErrorCode::OK, error);
     }
 
->>>>>>> 9367f4a7
     if (error == ErrorCode::OK) {
       error = db_session_manager.commit();
       EXPECT_EQ(ErrorCode::OK, error);
@@ -216,106 +212,6 @@
       if (table.empty()) {
         break;
       }
-    }
-  }
-
-  /**
-   * @brief Get table metadata.
-   * @param (object_id) [in]  table id.
-   * @param (object)    [out] table metadata with the specified ID.
-   * @return ErrorCode::OK if success, otherwise an error code.
-   */
-  static void get_table_metadata(ObjectIdType object_id, boost::property_tree::ptree& object) {
-    ErrorCode error = ErrorCode::UNKNOWN;
-    storage::DBSessionManager db_session_manager;
-
-    // TablesDAO
-    std::shared_ptr<TablesDAO> tables_dao;
-    {
-      std::shared_ptr<GenericDAO> gdao = nullptr;
-      error = db_session_manager.get_dao(GenericDAO::TableName::TABLES, gdao);
-      EXPECT_EQ(ErrorCode::OK, error);
-
-      tables_dao = std::static_pointer_cast<TablesDAO>(gdao);
-    }
-
-    // ColumnsDAO
-    std::shared_ptr<ColumnsDAO> columns_dao;
-    {
-      std::shared_ptr<GenericDAO> gdao = nullptr;
-      error = db_session_manager.get_dao(GenericDAO::TableName::COLUMNS, gdao);
-      EXPECT_EQ(ErrorCode::OK, error);
-
-      columns_dao = std::static_pointer_cast<ColumnsDAO>(gdao);
-    }
-
-    // ConstraintsDAO
-    std::shared_ptr<ConstraintsDAO> constraints_dao;
-    {
-      std::shared_ptr<GenericDAO> gdao = nullptr;
-      error = db_session_manager.get_dao(GenericDAO::TableName::CONSTRAINTS, gdao);
-      EXPECT_EQ(ErrorCode::OK, error);
-
-      constraints_dao = std::static_pointer_cast<ConstraintsDAO>(gdao);
-    }
-
-    error = tables_dao->select_table_metadata(Tables::ID, std::to_string(object_id), object);
-    if (error == ErrorCode::OK) {
-      EXPECT_EQ(ErrorCode::OK, error);
-    } else if (std::to_string(object_id).empty()) {
-      EXPECT_EQ(ErrorCode::INVALID_PARAMETER, error);
-      return;
-    } else {
-      EXPECT_EQ(ErrorCode::ID_NOT_FOUND, error);
-      return;
-    }
-
-    BOOST_FOREACH (ptree::value_type& node, object) {
-      ptree& table = node.second;
-
-<<<<<<< HEAD
-      if (table.empty()) {
-        boost::optional<std::string> o_table_id =
-            object.get_optional<std::string>(Tables::ID);
-        if (!o_table_id) {
-          break;
-        }
-        ptree columns;
-        error = cdao->select_column_metadata(Tables::Column::TABLE_ID,
-                                             o_table_id.get(), columns);
-        EXPECT_EQ(ErrorCode::OK, error);
-        if (object.find(Tables::COLUMNS_NODE) == object.not_found()) {
-          object.add_child(Tables::COLUMNS_NODE, columns);
-        }
-        break;
-      } else {
-        boost::optional<std::string> o_table_id =
-            table.get_optional<std::string>(Tables::ID);
-        if (!o_table_id) {
-          break;
-        }
-        ptree columns;
-        error = cdao->select_column_metadata(Tables::Column::TABLE_ID,
-                                             o_table_id.get(), columns);
-        EXPECT_EQ(ErrorCode::OK, error);
-        if (object.find(Tables::COLUMNS_NODE) == object.not_found()) {
-          object.add_child(Tables::COLUMNS_NODE, columns);
-        }
-=======
-      auto o_table_id = (table.empty() ? object.get_optional<std::string>(Tables::ID)
-                                       : table.get_optional<std::string>(Tables::ID));
-      if (!o_table_id) {
-        break;
-      }
-
-      ptree columns;
-      error =
-          columns_dao->select_column_metadata(Tables::Column::TABLE_ID, o_table_id.get(), columns);
-      EXPECT_EQ(ErrorCode::OK, error);
-      if (object.find(Tables::COLUMNS_NODE) == object.not_found()) {
-        object.add_child(Tables::COLUMNS_NODE, columns);
->>>>>>> 9367f4a7
-      }
 
       ptree constraints;
       error = constraints_dao->select_constraint_metadata(Constraint::TABLE_ID, o_table_id.get(),
@@ -379,27 +275,101 @@
    * @param (object)    [in]  table metadata.
    * @return ErrorCode::OK if success, otherwise an error code.
    */
-  static void update_table_metadata(ObjectIdType object_id,
-                                    boost::property_tree::ptree& object) {
-    std::shared_ptr<GenericDAO> t_gdao = nullptr;
-
+  static void get_table_metadata(ObjectIdType object_id, boost::property_tree::ptree& object) {
+    ErrorCode error = ErrorCode::UNKNOWN;
     storage::DBSessionManager db_session_manager;
 
-    ErrorCode error =
-        db_session_manager.get_dao(GenericDAO::TableName::TABLES, t_gdao);
-    EXPECT_EQ(ErrorCode::OK, error);
-
-    std::shared_ptr<TablesDAO> tdao;
-    tdao = std::static_pointer_cast<TablesDAO>(t_gdao);
-
-    std::shared_ptr<GenericDAO> c_gdao = nullptr;
-    error = db_session_manager.get_dao(GenericDAO::TableName::COLUMNS, c_gdao);
-    EXPECT_EQ(ErrorCode::OK, error);
-
-    std::shared_ptr<ColumnsDAO> cdao;
-    cdao = std::static_pointer_cast<ColumnsDAO>(c_gdao);
-
-    error = tdao->update_table_metadata(object_id, object);
+    // TablesDAO
+    std::shared_ptr<TablesDAO> tables_dao;
+    {
+      std::shared_ptr<GenericDAO> gdao = nullptr;
+      error = db_session_manager.get_dao(GenericDAO::TableName::TABLES, gdao);
+      EXPECT_EQ(ErrorCode::OK, error);
+
+      tables_dao = std::static_pointer_cast<TablesDAO>(gdao);
+    }
+
+    // ColumnsDAO
+    std::shared_ptr<ColumnsDAO> columns_dao;
+    {
+      std::shared_ptr<GenericDAO> gdao = nullptr;
+      error = db_session_manager.get_dao(GenericDAO::TableName::COLUMNS, gdao);
+      EXPECT_EQ(ErrorCode::OK, error);
+
+      columns_dao = std::static_pointer_cast<ColumnsDAO>(gdao);
+    }
+
+    // ConstraintsDAO
+    std::shared_ptr<ConstraintsDAO> constraints_dao;
+    {
+      std::shared_ptr<GenericDAO> gdao = nullptr;
+      error = db_session_manager.get_dao(GenericDAO::TableName::CONSTRAINTS, gdao);
+      EXPECT_EQ(ErrorCode::OK, error);
+
+      constraints_dao = std::static_pointer_cast<ConstraintsDAO>(gdao);
+    }
+
+    error = tables_dao->select_table_metadata(Tables::ID, std::to_string(object_id), object);
+    if (error == ErrorCode::OK) {
+      EXPECT_EQ(ErrorCode::OK, error);
+    } else {
+      EXPECT_EQ(ErrorCode::ID_NOT_FOUND, error);
+      return;
+    }
+
+    BOOST_FOREACH (ptree::value_type& node, object) {
+      ptree& table = node.second;
+
+      auto o_table_id = (table.empty() ? object.get_optional<std::string>(Tables::ID)
+                                       : table.get_optional<std::string>(Tables::ID));
+      if (!o_table_id) {
+        break;
+      }
+
+      ptree columns;
+      error =
+          columns_dao->select_column_metadata(Tables::Column::TABLE_ID, o_table_id.get(), columns);
+      EXPECT_EQ(ErrorCode::OK, error);
+      if (object.find(Tables::COLUMNS_NODE) == object.not_found()) {
+        object.add_child(Tables::COLUMNS_NODE, columns);
+      }
+
+      ptree constraints;
+      error = constraints_dao->select_constraint_metadata(Constraint::TABLE_ID, o_table_id.get(),
+                                                          constraints);
+      error = (error == ErrorCode::NOT_FOUND ? ErrorCode::OK : error);
+      EXPECT_EQ(ErrorCode::OK, error);
+      if (object.find(Tables::CONSTRAINTS_NODE) == object.not_found()) {
+        object.add_child(Tables::CONSTRAINTS_NODE, constraints);
+      }
+
+      if (table.empty()) {
+        break;
+      }
+    }
+  }
+
+  /**
+   * @brief Update table metadata.
+   * @param (object_id) [in]  table id.
+   * @param (object)    [in]  table metadata.
+   * @return ErrorCode::OK if success, otherwise an error code.
+   */
+  static void update_table_metadata(ObjectIdType object_id, boost::property_tree::ptree& object) {
+    ErrorCode error = ErrorCode::UNKNOWN;
+    storage::DBSessionManager db_session_manager;
+
+    // TablesDAO
+    std::shared_ptr<TablesDAO> tables_dao;
+    {
+      std::shared_ptr<GenericDAO> gdao = nullptr;
+      error = db_session_manager.get_dao(GenericDAO::TableName::TABLES, gdao);
+      EXPECT_EQ(ErrorCode::OK, error);
+
+      tables_dao = std::static_pointer_cast<TablesDAO>(gdao);
+    }
+
+    error = tables_dao->update_table_metadata(object_id, object);
     if (error == ErrorCode::OK) {
       EXPECT_EQ(ErrorCode::OK, error);
     } else {
@@ -504,19 +474,10 @@
  */
 TEST_F(DaoTestTableMetadata, add_get_table_metadata_by_table_name) {
   // prepare test data for adding table metadata.
-<<<<<<< HEAD
-  UTTableMetadata testdata_table_metadata =
-      *(global->testdata_table_metadata.get());
-  ptree new_table = testdata_table_metadata.tables;
-  std::string new_table_name = new_table.get<std::string>(Tables::NAME) +
-                               "_DaoTestTableMetadata" +
-                               std::to_string(__LINE__);
-=======
   UTTableMetadata testdata_table_metadata = *(global->testdata_table_metadata.get());
   ptree new_table                         = testdata_table_metadata.tables;
   std::string new_table_name =
       new_table.get<std::string>(Tables::NAME) + "_DaoTestTableMetadata" + std::to_string(__LINE__);
->>>>>>> 9367f4a7
   new_table.put(Tables::NAME, new_table_name);
 
   // add table metadata.
@@ -529,12 +490,7 @@
   DaoTestTableMetadata::get_table_metadata(new_table_name, table_metadata_inserted);
 
   // verifies that the returned table metadata is expected one.
-<<<<<<< HEAD
-  TableMetadataHelper::check_table_metadata_expected(new_table,
-                                                     table_metadata_inserted);
-=======
   TableMetadataHelper::check_table_metadata_expected(new_table, table_metadata_inserted);
->>>>>>> 9367f4a7
 
   // cleanup
   remove_table_metadata(new_table_name.c_str(), nullptr);
@@ -546,19 +502,10 @@
  */
 TEST_F(DaoTestTableMetadata, add_get_table_metadata_by_table_id) {
   // prepare test data for adding table metadata.
-<<<<<<< HEAD
-  UTTableMetadata testdata_table_metadata =
-      *(global->testdata_table_metadata.get());
-  ptree new_table = testdata_table_metadata.tables;
-  std::string new_table_name = new_table.get<std::string>(Tables::NAME) +
-                               "_DaoTestTableMetadata" +
-                               std::to_string(__LINE__);
-=======
   UTTableMetadata testdata_table_metadata = *(global->testdata_table_metadata.get());
   ptree new_table                         = testdata_table_metadata.tables;
   std::string new_table_name =
       new_table.get<std::string>(Tables::NAME) + "_DaoTestTableMetadata" + std::to_string(__LINE__);
->>>>>>> 9367f4a7
   new_table.put(Tables::NAME, new_table_name);
 
   // add table metadata.
@@ -574,12 +521,7 @@
   UTUtils::print(UTUtils::get_tree_string(table_metadata_inserted));
 
   // verifies that the returned table metadata is expected one.
-<<<<<<< HEAD
-  TableMetadataHelper::check_table_metadata_expected(new_table,
-                                                     table_metadata_inserted);
-=======
   TableMetadataHelper::check_table_metadata_expected(new_table, table_metadata_inserted);
->>>>>>> 9367f4a7
 
   // cleanup
   remove_table_metadata(new_table_name.c_str(), nullptr);
@@ -591,25 +533,14 @@
  */
 TEST_F(DaoTestTableMetadata, add_update_table_metadata) {
   // prepare test data for adding table metadata.
-<<<<<<< HEAD
-  UTTableMetadata testdata_table_metadata =
-      *(global->testdata_table_metadata.get());
-=======
   UTTableMetadata testdata_table_metadata = *(global->testdata_table_metadata.get());
->>>>>>> 9367f4a7
 
   // #1 add table metadata.
   ptree table_metadata_1;
   ObjectIdType ret_table_id_1 = -1;
   {
-<<<<<<< HEAD
-    std::string new_table_name =
-        testdata_table_metadata.tables.get<std::string>(Tables::NAME) +
-        "_DaoTestTableMetadata" + std::to_string(__LINE__);
-=======
     std::string new_table_name = testdata_table_metadata.tables.get<std::string>(Tables::NAME) +
                                  "_DaoTestTableMetadata" + std::to_string(__LINE__);
->>>>>>> 9367f4a7
     // add table metadata.
     DaoTestTableMetadata::add_table(new_table_name, &ret_table_id_1);
     // get table metadata.
@@ -620,14 +551,8 @@
   ptree table_metadata_2;
   ObjectIdType ret_table_id_2 = -1;
   {
-<<<<<<< HEAD
-    std::string new_table_name =
-        testdata_table_metadata.tables.get<std::string>(Tables::NAME) +
-        "_DaoTestTableMetadata" + std::to_string(__LINE__);
-=======
     std::string new_table_name = testdata_table_metadata.tables.get<std::string>(Tables::NAME) +
                                  "_DaoTestTableMetadata" + std::to_string(__LINE__);
->>>>>>> 9367f4a7
     // add table metadata.
     DaoTestTableMetadata::add_table(new_table_name, &ret_table_id_2);
     // get table metadata.
@@ -638,14 +563,8 @@
   ptree table_metadata_3;
   ObjectIdType ret_table_id_3 = -1;
   {
-<<<<<<< HEAD
-    std::string new_table_name =
-        testdata_table_metadata.tables.get<std::string>(Tables::NAME) +
-        "_DaoTestTableMetadata" + std::to_string(__LINE__);
-=======
     std::string new_table_name = testdata_table_metadata.tables.get<std::string>(Tables::NAME) +
                                  "_DaoTestTableMetadata" + std::to_string(__LINE__);
->>>>>>> 9367f4a7
     // add table metadata.
     DaoTestTableMetadata::add_table(new_table_name, &ret_table_id_3);
     // get table metadata.
@@ -655,65 +574,35 @@
   // update table metadata.
   ptree expected_table_metadata = table_metadata_2;
   {
-<<<<<<< HEAD
-    expected_table_metadata.put(
-        Tables::NAME,
-        table_metadata_2.get<std::string>(Tables::NAME) + "-update");
-    expected_table_metadata.put(
-        Tables::NAMESPACE,
-        table_metadata_2.get<std::string>(Tables::NAMESPACE) + "-update");
-=======
     expected_table_metadata.put(Tables::NAME,
                                 table_metadata_2.get<std::string>(Tables::NAME) + "-update");
     expected_table_metadata.put(Tables::NAMESPACE,
                                 table_metadata_2.get<std::string>(Tables::NAMESPACE) + "-update");
->>>>>>> 9367f4a7
 
     // column metadata
     BOOST_FOREACH (ptree::value_type& node,
                    expected_table_metadata.get_child(Tables::COLUMNS_NODE)) {
       ptree& column = node.second;
       // update column.
-<<<<<<< HEAD
-      column.put(Tables::Column::NAME,
-                 column.get<std::string>(Tables::Column::NAME) + "-update");
-=======
       column.put(Tables::Column::NAME, column.get<std::string>(Tables::Column::NAME) + "-update");
->>>>>>> 9367f4a7
       column.put(Tables::Column::ORDINAL_POSITION,
                  column.get<int32_t>(Tables::Column::ORDINAL_POSITION) + 1);
     }
 
     // update table metadata.
-<<<<<<< HEAD
-    DaoTestTableMetadata::update_table_metadata(ret_table_id_2,
-                                                expected_table_metadata);
-=======
     DaoTestTableMetadata::update_table_metadata(ret_table_id_2, expected_table_metadata);
 
     // When Update is performed, the constraint metadata check should be exempted.
     expected_table_metadata.erase(Tables::CONSTRAINTS_NODE);
->>>>>>> 9367f4a7
   }
 
   // get table metadata.
   ptree table_metadata_updated_1;
-<<<<<<< HEAD
-  DaoTestTableMetadata::get_table_metadata(ret_table_id_1,
-                                           table_metadata_updated_1);
-  ptree table_metadata_updated_2;
-  DaoTestTableMetadata::get_table_metadata(ret_table_id_2,
-                                           table_metadata_updated_2);
-  ptree table_metadata_updated_3;
-  DaoTestTableMetadata::get_table_metadata(ret_table_id_3,
-                                           table_metadata_updated_3);
-=======
   DaoTestTableMetadata::get_table_metadata(ret_table_id_1, table_metadata_updated_1);
   ptree table_metadata_updated_2;
   DaoTestTableMetadata::get_table_metadata(ret_table_id_2, table_metadata_updated_2);
   ptree table_metadata_updated_3;
   DaoTestTableMetadata::get_table_metadata(ret_table_id_3, table_metadata_updated_3);
->>>>>>> 9367f4a7
 
   UTUtils::print(std::string(30, '-'));
   UTUtils::print("-- output table metadata before update --");
@@ -723,10 +612,7 @@
   UTUtils::print(std::string(10, '-'));
   UTUtils::print(UTUtils::get_tree_string(table_metadata_3));
   UTUtils::print(std::string(30, '-'));
-<<<<<<< HEAD
-=======
-
->>>>>>> 9367f4a7
+
   UTUtils::print("-- output table metadata after update --");
   UTUtils::print(UTUtils::get_tree_string(table_metadata_updated_1));
   UTUtils::print(std::string(10, '-'));
@@ -735,18 +621,9 @@
   UTUtils::print(UTUtils::get_tree_string(table_metadata_updated_3));
 
   // Verify that there is no change in the data after the update.
-<<<<<<< HEAD
-  UTUtils::print(
-      "-- Verify that there is no change in the data after the update --");
-  TableMetadataHelper::check_table_metadata_expected(table_metadata_1,
-                                                     table_metadata_updated_1);
-  TableMetadataHelper::check_table_metadata_expected(table_metadata_3,
-                                                     table_metadata_updated_3);
-=======
   UTUtils::print("-- Verify that there is no change in the data after the update --");
   TableMetadataHelper::check_table_metadata_expected(table_metadata_1, table_metadata_updated_1);
   TableMetadataHelper::check_table_metadata_expected(table_metadata_3, table_metadata_updated_3);
->>>>>>> 9367f4a7
 
   // Verify the data after the update.
   UTUtils::print("-- Verify the data after the update. --");
@@ -764,19 +641,10 @@
  */
 TEST_F(DaoTestTableMetadata, remove_table_metadata_by_table_name) {
   // prepare test data for adding table metadata.
-<<<<<<< HEAD
-  UTTableMetadata testdata_table_metadata =
-      *(global->testdata_table_metadata.get());
-  ptree new_table = testdata_table_metadata.tables;
-  std::string new_table_name = new_table.get<std::string>(Tables::NAME) +
-                               "_DaoTestTableMetadata" +
-                               std::to_string(__LINE__);
-=======
   UTTableMetadata testdata_table_metadata = *(global->testdata_table_metadata.get());
   ptree new_table                         = testdata_table_metadata.tables;
   std::string new_table_name =
       new_table.get<std::string>(Tables::NAME) + "_DaoTestTableMetadata" + std::to_string(__LINE__);
->>>>>>> 9367f4a7
   new_table.put(Tables::NAME, new_table_name);
 
   // add table metadata.
@@ -801,19 +669,10 @@
  */
 TEST_F(DaoTestTableMetadata, remove_table_metadata_by_table_id) {
   // prepare test data for adding table metadata.
-<<<<<<< HEAD
-  UTTableMetadata testdata_table_metadata =
-      *(global->testdata_table_metadata.get());
-  ptree new_table = testdata_table_metadata.tables;
-  std::string new_table_name = new_table.get<std::string>(Tables::NAME) +
-                               "_DaoTestTableMetadata" +
-                               std::to_string(__LINE__);
-=======
   UTTableMetadata testdata_table_metadata = *(global->testdata_table_metadata.get());
   ptree new_table                         = testdata_table_metadata.tables;
   std::string new_table_name =
       new_table.get<std::string>(Tables::NAME) + "_DaoTestTableMetadata" + std::to_string(__LINE__);
->>>>>>> 9367f4a7
   new_table.put(Tables::NAME, new_table_name);
 
   // add table metadata.
