/*
 * Copyright 2021 tsurugi project.
 *
 * Licensed under the Apache License, version 2.0 (the "License");
 * you may not use this file except in compliance with the License.
 * You may obtain a copy of the License at
 *
 *     http://www.apache.org/licenses/LICENSE-2.0
 *
 * Unless required by applicable law or agreed to in writing, software
 * distributed under the License is distributed on an "AS IS" BASIS,
 * WITHOUT WARRANTIES OR CONDITIONS OF ANY KIND, either express or implied.
 * See the License for the specific language governing permissions and
 * limitations under the License.
 */
#include <gtest/gtest.h>

#include <memory>
#include <string>

#include <boost/property_tree/ptree.hpp>

#include "manager/metadata/metadata.h"
#include "manager/metadata/tables.h"
#include "test/global_test_environment.h"
#include "test/helper/table_metadata_helper.h"
#include "test/utility/ut_table_metadata.h"
#include "test/utility/ut_utils.h"

namespace manager::metadata::testing {

using boost::property_tree::ptree;

class ApiTestTableMetadata : public ::testing::Test {};

/**
 * @brief happy test for adding one new table metadata
 *  and getting it by table name.
 */
TEST_F(ApiTestTableMetadata, add_get_table_metadata_by_table_name3) {
  // prepare test data for adding table metadata.
  UTTableMetadata testdata_table_metadata =
      *(global->testdata_table_metadata.get());
  manager::metadata::Table& new_table = testdata_table_metadata.table;
<<<<<<< HEAD
  std::string new_table_name =
      new_table.name + "_ApiTestTableMetadata1_3";
=======
  std::string new_table_name = new_table.name + "_ApiTestTableMetadata1_1";
>>>>>>> 126670f8
  new_table.name = new_table_name;

  // add table metadata.
  ObjectIdType ret_table_id = INVALID_OBJECT_ID;
  TableMetadataHelper::add_table(new_table, &ret_table_id);
  new_table.id = ret_table_id;

  // get table metadata by table name.
  auto tables = std::make_unique<Tables>(GlobalTestEnvironment::TEST_DB);
  ErrorCode error = tables->init();
  EXPECT_EQ(ErrorCode::OK, error);

  // check if the specified object exists.
  bool exists = tables->exists(new_table.id);
  EXPECT_EQ(exists, true);

  // check if the specified object exists.
  exists = tables->exists(new_table_name);
  EXPECT_EQ(exists, true);

  // get table metadata by table name.
  ptree table_metadata_inserted;
  error = tables->get(new_table_name, table_metadata_inserted);
  EXPECT_EQ(ErrorCode::OK, error);

  UTUtils::print("-- get table metadata --");
  UTUtils::print(UTUtils::get_tree_string(table_metadata_inserted));

  // verifies that the returned table metadata is expected one.
  TableMetadataHelper::check_table_metadata_expected(new_table,
                                                     table_metadata_inserted);
  // cleanup
  tables->remove(new_table_name.c_str(), nullptr);
}

/**
 * @brief happy test for adding one new table metadata
 *  and getting it by table name.
 */
TEST_F(ApiTestTableMetadata, add_get_table_metadata_by_table_name2) {
  // prepare test data for adding table metadata.
  UTTableMetadata testdata_table_metadata =
      *(global->testdata_table_metadata.get());
  ptree new_table = testdata_table_metadata.tables;
  std::string new_table_name =
      new_table.get<std::string>(Tables::NAME) + "_ApiTestTableMetadata1_2";
  new_table.put(Tables::NAME, new_table_name);

  // add table metadata.
  ObjectIdType ret_table_id = INVALID_OBJECT_ID;
  TableMetadataHelper::add_table(new_table, &ret_table_id);
  new_table.put(Tables::ID, ret_table_id);

  // get table metadata by table name.
  auto tables = std::make_unique<Tables>(GlobalTestEnvironment::TEST_DB);
  ErrorCode error = tables->init();
  EXPECT_EQ(ErrorCode::OK, error);

  // get table metadata by table name.
  metadata::Table table_metadata_inserted;
  error = tables->get(new_table_name, table_metadata_inserted);
  EXPECT_EQ(ErrorCode::OK, error);

  UTUtils::print("-- get table metadata --");
  //  UTUtils::print(UTUtils::get_tree_string(table_metadata_inserted));

  // verifies that the returned table metadata is expected one.
  TableMetadataHelper::check_table_metadata_expected(new_table,
                                                     table_metadata_inserted);
  // cleanup
  tables->remove(new_table_name.c_str(), nullptr);
}

/**
 * @brief happy test for adding one new table metadata
 *  and getting it by table name.
 */
TEST_F(ApiTestTableMetadata, add_get_table_metadata_by_table_name) {
  // prepare test data for adding table metadata.
  UTTableMetadata testdata_table_metadata =
      *(global->testdata_table_metadata.get());
  ptree new_table = testdata_table_metadata.tables;
  std::string new_table_name =
      new_table.get<std::string>(Tables::NAME) + "_ApiTestTableMetadata1_1";
  new_table.put(Tables::NAME, new_table_name);

  // add table metadata.
  ObjectIdType ret_table_id = -1;
  TableMetadataHelper::add_table(new_table, &ret_table_id);
  new_table.put(Tables::ID, ret_table_id);

  // get table metadata by table name.
  auto tables = std::make_unique<Tables>(GlobalTestEnvironment::TEST_DB);
  ErrorCode error = tables->init();
  EXPECT_EQ(ErrorCode::OK, error);

  // check if the specified object exists.
  bool exists = tables->exists(ret_table_id);
  EXPECT_EQ(exists, true);

  // check if the specified object exists.
  exists = tables->exists(new_table_name);
  EXPECT_EQ(exists, true);

  // get table metadata by table name.
  ptree table_metadata_inserted;
  error = tables->get(new_table_name, table_metadata_inserted);
  EXPECT_EQ(ErrorCode::OK, error);

  UTUtils::print("-- get table metadata --");
  UTUtils::print(UTUtils::get_tree_string(table_metadata_inserted));

  // verifies that the returned table metadata is expected one.
  TableMetadataHelper::check_table_metadata_expected(new_table,
                                                     table_metadata_inserted);
  // cleanup
  tables->remove(new_table_name.c_str(), nullptr);
}

/**
 * @brief happy test for adding one new table metadata without returned table
 * id and getting it by table name.
 */
TEST_F(ApiTestTableMetadata,
       add_without_returned_table_id_get_table_metadata_by_table_name) {
  // prepare test data for adding table metadata.
  UTTableMetadata testdata_table_metadata =
      *(global->testdata_table_metadata.get());
  ptree new_table = testdata_table_metadata.tables;
  std::string new_table_name =
      new_table.get<std::string>(Tables::NAME) + "_ApiTestTableMetadata2";
  new_table.put(Tables::NAME, new_table_name);

  // add table metadata.
  auto tables = std::make_unique<Tables>(GlobalTestEnvironment::TEST_DB);

  ErrorCode error = tables->init();
  EXPECT_EQ(ErrorCode::OK, error);

  error = tables->add(new_table);
  EXPECT_EQ(ErrorCode::OK, error);

  UTUtils::print("-- add table metadata --");
  UTUtils::print(UTUtils::get_tree_string(new_table));

  // get table metadata by table name.
  ptree table_metadata_inserted;
  error = tables->get(new_table_name, table_metadata_inserted);
  EXPECT_EQ(ErrorCode::OK, error);

  UTUtils::print("-- get table metadata --");
  UTUtils::print(UTUtils::get_tree_string(table_metadata_inserted));

  // verifies that the returned table metadata is expected one.
  new_table.put(Tables::ID,
                table_metadata_inserted.get<ObjectIdType>(Tables::ID));
  TableMetadataHelper::check_table_metadata_expected(new_table,
                                                     table_metadata_inserted);

  // cleanup
  tables->remove(new_table_name.c_str(), nullptr);
}

/**
 * @brief happy test for adding two same table metadata
 *  and getting them by table name.
 */
TEST_F(ApiTestTableMetadata, get_two_table_metadata_by_table_name) {
  // prepare test data for adding table metadata.
  UTTableMetadata testdata_table_metadata =
      *(global->testdata_table_metadata.get());
  ptree new_table = testdata_table_metadata.tables;
  std::string new_table_name =
      new_table.get<std::string>(Tables::NAME) + "_ApiTestTableMetadata3";
  new_table.put(Tables::NAME, new_table_name);

  auto tables = std::make_unique<Tables>(GlobalTestEnvironment::TEST_DB);

  ErrorCode error = tables->init();
  EXPECT_EQ(ErrorCode::OK, error);

  // prepare variables for returned value from add api.
  std::vector<ObjectIdType> ret_table_id;
  ret_table_id.emplace_back(INVALID_VALUE);
  ret_table_id.emplace_back(INVALID_VALUE);

  // add first table metadata.
  error = tables->add(new_table, &ret_table_id[0]);
  EXPECT_EQ(ErrorCode::OK, error);
  EXPECT_GT(ret_table_id[0], 0);

  // add second table metadata.
  error = tables->add(new_table, &ret_table_id[1]);

  EXPECT_EQ(ErrorCode::ALREADY_EXISTS, error);
  EXPECT_EQ(ret_table_id[1], INVALID_VALUE);

  UTUtils::print("-- add table metadata --");
  UTUtils::print(UTUtils::get_tree_string(new_table));

  // get table metadata by table name.
  ptree table_metadata_inserted;
  error = tables->get(new_table_name, table_metadata_inserted);
  EXPECT_EQ(ErrorCode::OK, error);

  UTUtils::print("-- get table metadata --");
  UTUtils::print(UTUtils::get_tree_string(table_metadata_inserted));

  new_table.put(Tables::ID, ret_table_id[0]);
  TableMetadataHelper::check_table_metadata_expected(new_table,
                                                     table_metadata_inserted);

  // cleanup
  tables->remove(new_table_name.c_str(), nullptr);
}

/**
 * @brief happy test for adding one new table metadata
 *  and getting it by table id.
 */
TEST_F(ApiTestTableMetadata, add_get_table_metadata_by_table_id) {
  // prepare test data for adding table metadata.
  UTTableMetadata testdata_table_metadata =
      *(global->testdata_table_metadata.get());
  ptree new_table = testdata_table_metadata.tables;
  std::string new_table_name =
      new_table.get<std::string>(Tables::NAME) + "_ApiTestTableMetadata4";
  new_table.put(Tables::NAME, new_table_name);

  // add table metadata.
  ObjectIdType ret_table_id = -1;
  TableMetadataHelper::add_table(new_table, &ret_table_id);
  new_table.put(Tables::ID, ret_table_id);

  // get table metadata by table id.
  auto tables = std::make_unique<Tables>(GlobalTestEnvironment::TEST_DB);
  ErrorCode error = tables->init();
  EXPECT_EQ(ErrorCode::OK, error);

  ptree table_metadata_inserted;
  error = tables->get(ret_table_id, table_metadata_inserted);
  EXPECT_EQ(ErrorCode::OK, error);

  UTUtils::print("-- get table metadata --");
  UTUtils::print(UTUtils::get_tree_string(table_metadata_inserted));

  // verifies that the returned table metadata is expected one.
  TableMetadataHelper::check_table_metadata_expected(new_table,
                                                     table_metadata_inserted);

  // cleanup
  tables->remove(new_table_name.c_str(), nullptr);
}

/**
 * @brief happy test for all table metadata getting.
 */
TEST_F(ApiTestTableMetadata, get_all_table_metadata) {
  constexpr int test_table_count = 5;
  std::string table_name_prefix = "Table-ApiTestTableMetadata-GetAll-";
  std::vector<ObjectIdType> table_ids = {};

  // prepare test data for adding table metadata.
  UTTableMetadata testdata_table_metadata =
      *(global->testdata_table_metadata.get());
  ptree expected_table = testdata_table_metadata.tables;

  // add table metadata.
  for (int count = 1; count <= test_table_count; count++) {
    std::string table_name = table_name_prefix + std::to_string(count);
    ObjectIdType table_id;
    TableMetadataHelper::add_table(table_name, &table_id);
    table_ids.emplace_back(table_id);
  }

  // gets all table metadata.
  auto tables = std::make_unique<Tables>(GlobalTestEnvironment::TEST_DB);
  ErrorCode error = tables->init();
  EXPECT_EQ(ErrorCode::OK, error);

  std::vector<boost::property_tree::ptree> container = {};
  error = tables->get_all(container);
  EXPECT_EQ(ErrorCode::OK, error);
  ASSERT_EQ(test_table_count, container.size());

  UTUtils::print("-- get all table metadata --");
  for (int count = 1; count <= test_table_count; count++) {
    ptree table_metadata = container[count - 1];
    UTUtils::print(UTUtils::get_tree_string(table_metadata));

    std::string table_name = table_name_prefix + std::to_string(count);
    expected_table.put(Tables::ID, table_ids[count - 1]);
    expected_table.put(Tables::NAME, table_name);

    // verifies that the returned table metadata is expected one.
    TableMetadataHelper::check_table_metadata_expected(expected_table,
                                                       table_metadata);
  }

  // cleanup
  for (ObjectIdType table_id : table_ids) {
    error = tables->remove(table_id);
    EXPECT_EQ(ErrorCode::OK, error);
  }
}

/**
 * @brief happy test for all table metadata getting.
 */
TEST_F(ApiTestTableMetadata, get_all_table_metadata_empty) {
  // gets all table metadata.
  auto tables = std::make_unique<Tables>(GlobalTestEnvironment::TEST_DB);
  ErrorCode error = tables->init();
  EXPECT_EQ(ErrorCode::OK, error);

  std::vector<boost::property_tree::ptree> container = {};
  error = tables->get_all(container);
  EXPECT_EQ(ErrorCode::OK, error);
  EXPECT_EQ(0, container.size());
}

/**
 * @brief happy test for all table metadata update.
 */
TEST_F(ApiTestTableMetadata, update_table_metadata) {
  ErrorCode error = ErrorCode::UNKNOWN;

  // prepare test data for adding table metadata.
  std::string new_table_name =
      "ApiTestTableMetadata_" + std::to_string(__LINE__);

  // new table
  ptree new_table;
  new_table.put(Tables::NAME, new_table_name);
  new_table.put(Tables::NAMESPACE, "default");
  // new table columns.
  ptree columns_metadata;
  {
    ptree column;
    // column #1
    column.clear();
    column.put(Tables::Column::NAME, "col-1");
    column.put(Tables::Column::ORDINAL_POSITION, 1);
    column.put<ObjectIdType>(Tables::Column::DATA_TYPE_ID, 4);
    column.put<bool>(Tables::Column::NULLABLE, false);
    column.put(Tables::Column::DIRECTION,
               static_cast<int>(Tables::Column::Direction::ASCENDANT));
    columns_metadata.push_back(std::make_pair("", column));

    // column #2
    column.clear();
    column.put(Tables::Column::NAME, "col-2");
    column.put(Tables::Column::ORDINAL_POSITION, 2);
    column.put<ObjectIdType>(Tables::Column::DATA_TYPE_ID, 6);
    column.put<bool>(Tables::Column::NULLABLE, true);
    column.put(Tables::Column::DIRECTION,
               static_cast<int>(Tables::Column::Direction::DESCENDANT));
    columns_metadata.push_back(std::make_pair("", column));
  }
  new_table.add_child(Tables::COLUMNS_NODE, columns_metadata);

  // Generation of Tables object.
  auto tables = std::make_unique<Tables>(GlobalTestEnvironment::TEST_DB);
  error = tables->init();
  if (error != ErrorCode::OK) {
    ASSERT_EQ(ErrorCode::OK, error);
  }

  // add table metadata.
  ObjectIdType ret_table_id = -1;
  error = tables->add(new_table, &ret_table_id);
  if (error != ErrorCode::OK) {
    ASSERT_EQ(ErrorCode::OK, error);
  }

  ptree table_metadata_inserted;
  error = tables->get(ret_table_id, table_metadata_inserted);
  ASSERT_EQ(ErrorCode::OK, error);

  UTUtils::print("-- get table metadata of the before updating --");
  UTUtils::print(UTUtils::get_tree_string(table_metadata_inserted));

  // update table metadata.
  ptree update_table = table_metadata_inserted;
  update_table.put(Tables::NAME, "table_name-update");
  update_table.put(Tables::NAMESPACE, "namespace-update");
  update_table.put(Tables::TUPLES, 5.67f);

  update_table.erase(Tables::PRIMARY_KEY_NODE);
  ptree primary_key;
  ptree primary_keys;
  primary_key.put("", 2);
  primary_keys.push_back(std::make_pair("", primary_key));
  update_table.add_child(Tables::PRIMARY_KEY_NODE, primary_keys);

  // columns
  update_table.erase(Tables::COLUMNS_NODE);
  ptree columns;
  {
    auto columns_node = table_metadata_inserted.get_child(Tables::COLUMNS_NODE);
    auto it = columns_node.begin();

    ptree column;
    // 1 item skip.
    // 2 item update.
    column = (++it)->second;
    column.put(Tables::Column::NAME,
               it->second.get_optional<std::string>(Tables::Column::NAME)
                       .value_or("unknown-1") +
                   "-update");
    column.put(Tables::Column::ORDINAL_POSITION, 1);
    columns.push_back(std::make_pair("", column));

    // new column
    column.clear();
    column.put(Tables::Column::NAME, "new-col");
    column.put(Tables::Column::ORDINAL_POSITION, 2);
    column.put<ObjectIdType>(Tables::Column::DATA_TYPE_ID, 13);
    column.put<bool>(Tables::Column::VARYING, false);
    column.put(Tables::Column::DATA_LENGTH, 32);
    column.put<bool>(Tables::Column::NULLABLE, false);
    column.put(Tables::Column::DEFAULT, "default-value");
    column.put(Tables::Column::DIRECTION,
               static_cast<int>(Tables::Column::Direction::DEFAULT));
    columns.push_back(std::make_pair("", column));
  }
  update_table.add_child(Tables::COLUMNS_NODE, columns);

  // update table metadata.
  error = tables->update(ret_table_id, update_table);
  ASSERT_EQ(ErrorCode::OK, error);

  ptree table_metadata_updated;
  error = tables->get(ret_table_id, table_metadata_updated);
  ASSERT_EQ(ErrorCode::OK, error);

  UTUtils::print("-- get table metadata of the after updating --");
  UTUtils::print(UTUtils::get_tree_string(table_metadata_updated));

  // verifies that the returned table metadata is expected one.
  TableMetadataHelper::check_table_metadata_expected(update_table,
                                                     table_metadata_updated);

  // cleanup
  tables->remove(ret_table_id);
}

/**
 * @brief happy test for removing one new table metadata by table name.
 */
TEST_F(ApiTestTableMetadata, remove_table_metadata_by_table_name) {
  // prepare test data for adding table metadata.
  UTTableMetadata testdata_table_metadata =
      *(global->testdata_table_metadata.get());
  ptree new_table = testdata_table_metadata.tables;
  std::string new_table_name =
      new_table.get<std::string>(Tables::NAME) + "_ApiTestTableMetadata6";
  new_table.put(Tables::NAME, new_table_name);

  // add table metadata.
  ObjectIdType ret_table_id = -1;
  TableMetadataHelper::add_table(new_table, &ret_table_id);

  // remove table metadata by table name.
  auto tables = std::make_unique<Tables>(GlobalTestEnvironment::TEST_DB);
  ErrorCode error = tables->init();
  EXPECT_EQ(ErrorCode::OK, error);

  ObjectIdType table_id_to_remove = -1;
  error = tables->remove(new_table_name.c_str(), &table_id_to_remove);
  EXPECT_EQ(ErrorCode::OK, error);
  EXPECT_EQ(ret_table_id, table_id_to_remove);

  // verifies that table metadata does not exist.
  ptree table_metadata_got;
  error = tables->get(table_id_to_remove, table_metadata_got);
  EXPECT_EQ(ErrorCode::ID_NOT_FOUND, error);

  UTUtils::print("-- get table metadata --");
  UTUtils::print(UTUtils::get_tree_string(table_metadata_got));
}

/**
 * @brief happy test for removing one new table metadata by table id.
 */
TEST_F(ApiTestTableMetadata, remove_table_metadata_by_table_id) {
  // prepare test data for adding table metadata.
  UTTableMetadata testdata_table_metadata =
      *(global->testdata_table_metadata.get());
  ptree new_table = testdata_table_metadata.tables;
  std::string new_table_name =
      new_table.get<std::string>(Tables::NAME) + "_ApiTestTableMetadata7";
  new_table.put(Tables::NAME, new_table_name);

  // add table metadata.
  ObjectIdType ret_table_id = -1;
  TableMetadataHelper::add_table(new_table, &ret_table_id);

  // remove table metadata by table id.
  auto tables = std::make_unique<Tables>(GlobalTestEnvironment::TEST_DB);
  ErrorCode error = tables->init();
  EXPECT_EQ(ErrorCode::OK, error);

  error = tables->remove(ret_table_id);
  EXPECT_EQ(ErrorCode::OK, error);

  // verifies that table metadata does not exist.
  ptree table_metadata_got;
  error = tables->get(ret_table_id, table_metadata_got);
  EXPECT_EQ(ErrorCode::ID_NOT_FOUND, error);

  UTUtils::print("-- get table metadata --");
  UTUtils::print(UTUtils::get_tree_string(table_metadata_got));
}

/**
 * @brief happy test for adding, getting and removing
 *  one new table metadata without initialization of all api.
 */
TEST_F(ApiTestTableMetadata,
       add_get_remove_table_metadata_without_initialized) {
  // prepare test data for adding table metadata.
  UTTableMetadata testdata_table_metadata =
      *(global->testdata_table_metadata.get());
  ptree new_table = testdata_table_metadata.tables;
  std::string new_table_name =
      new_table.get<std::string>(Tables::NAME) + "_ApiTestTableMetadata8";
  new_table.put(Tables::NAME, new_table_name);

  // add table metadata without initialized.
  auto tables_add = std::make_unique<Tables>(GlobalTestEnvironment::TEST_DB);

  ObjectIdType ret_table_id = -1;
  ErrorCode error = tables_add->add(new_table, &ret_table_id);
  new_table.put(Tables::ID, ret_table_id);

  EXPECT_EQ(ErrorCode::OK, error);
  EXPECT_GT(ret_table_id, 0);

  // get table metadata by table id without initialized.
  auto tables_get_by_id =
      std::make_unique<Tables>(GlobalTestEnvironment::TEST_DB);

  ptree table_metadata_inserted_by_id;
  error = tables_get_by_id->get(ret_table_id, table_metadata_inserted_by_id);
  EXPECT_EQ(ErrorCode::OK, error);

  UTUtils::print("-- get table metadata --");
  UTUtils::print(UTUtils::get_tree_string(table_metadata_inserted_by_id));

  // verifies that the returned table metadata is expected one.
  TableMetadataHelper::check_table_metadata_expected(
      new_table, table_metadata_inserted_by_id);

  // get table metadata by table name without initialized.
  auto tables_get_by_name =
      std::make_unique<Tables>(GlobalTestEnvironment::TEST_DB);

  ptree table_metadata_inserted_by_name;
  error =
      tables_get_by_name->get(new_table_name, table_metadata_inserted_by_name);
  EXPECT_EQ(ErrorCode::OK, error);

  UTUtils::print("-- get table metadata --");
  UTUtils::print(UTUtils::get_tree_string(table_metadata_inserted_by_name));

  // verifies that the returned table metadata is expected one.
  TableMetadataHelper::check_table_metadata_expected(
      new_table, table_metadata_inserted_by_name);

  // remove table metadata by table name without initialized.
  ObjectIdType table_id_to_remove = -1;
  auto tables_remove_by_name =
      std::make_unique<Tables>(GlobalTestEnvironment::TEST_DB);
  error = tables_remove_by_name->remove(new_table_name.c_str(),
                                        &table_id_to_remove);
  EXPECT_EQ(ErrorCode::OK, error);
  EXPECT_EQ(ret_table_id, table_id_to_remove);

  // add table metadata again.
  error = tables_add->add(new_table, &ret_table_id);
  new_table.put(Tables::ID, ret_table_id);

  // remove table metadata by table id without initialized.
  auto tables_remove_by_id =
      std::make_unique<Tables>(GlobalTestEnvironment::TEST_DB);
  error = tables_remove_by_id->remove(ret_table_id);
  EXPECT_EQ(ErrorCode::OK, error);
}

}  // namespace manager::metadata::testing<|MERGE_RESOLUTION|>--- conflicted
+++ resolved
@@ -42,12 +42,8 @@
   UTTableMetadata testdata_table_metadata =
       *(global->testdata_table_metadata.get());
   manager::metadata::Table& new_table = testdata_table_metadata.table;
-<<<<<<< HEAD
   std::string new_table_name =
       new_table.name + "_ApiTestTableMetadata1_3";
-=======
-  std::string new_table_name = new_table.name + "_ApiTestTableMetadata1_1";
->>>>>>> 126670f8
   new_table.name = new_table_name;
 
   // add table metadata.
