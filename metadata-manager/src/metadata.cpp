/*
 * Copyright 2020-2021 tsurugi project.
 *
 * Licensed under the Apache License, Version 2.0 (the "License");
 * you may not use this file except in compliance with the License.
 * You may obtain a copy of the License at
 *
 *     http://www.apache.org/licenses/LICENSE-2.0
 *
 * Unless required by applicable law or agreed to in writing, software
 * distributed under the License is distributed on an "AS IS" BASIS,
 * WITHOUT WARRANTIES OR CONDITIONS OF ANY KIND, either express or implied.
 * See the License for the specific language governing permissions and
 * limitations under the License.
 */
#include "manager/metadata/metadata.h"

<<<<<<< HEAD
#include <memory>

// =============================================================================
namespace manager::metadata {

/**
 *  @brief  Read latest table-metadata from metadata-table.
 *  @return ErrorCode::OK if success, otherwise an error code.
 */
[[deprecated("don't use load() function.")]] ErrorCode Metadata::load() {
  return ErrorCode::OK;
}

/**
 *  @brief  Load metadata from metadata-table.
 *  @param  (database)   [in]  database name
 *  @param  (pt)         [out] property_tree object to populating metadata.
 *  @param  (generation) [in]  metadata generation to load. load latest
 * generation if NOT provided.
 *  @return ErrorCode::OK if success, otherwise an error code.
 */
[[deprecated("don't use load() function.")]] ErrorCode Metadata::load(
    std::string_view database, boost::property_tree::ptree &object,
    const GenerationType generation) {
  return ErrorCode::OK;
}

/**
 *  @brief  Add metadata-object to metadata-table.
 *  @param  (object) [in]  metadata-object to add.
 *  @return ErrorCode::OK if success, otherwise an error code.
 */
ErrorCode Metadata::add(boost::property_tree::ptree &object) {
  return add(object, nullptr);
}

/**
 *  @brief  Add metadata-object to metadata-table.
 *  @param  (object)    [in]  metadata-object to add.
 *  @param  (object_id) [out] ID of the added metadata-object.
 *  @return ErrorCode::OK if success, otherwise an error code.
 */
ErrorCode Metadata::add(boost::property_tree::ptree &object,
                        ObjectIdType *object_id) {
  ErrorCode error = ErrorCode::UNKNOWN;
  return error;
}

/**
 *  @brief  Get metadata-object.
 *  @param  (object_id) [in]  metadata-object ID.
 *  @param  (object)    [out] metadata-object with the specified ID.
 *  @return ErrorCode::OK if success, otherwise an error code.
 */
ErrorCode Metadata::get(const ObjectIdType object_id,
                        boost::property_tree::ptree &object) {
  ErrorCode error = ErrorCode::UNKNOWN;
  return error;
}

/**
 *  @brief  Get metadata-object.
 *  @param  (object_name)   [in]  metadata-object name. (Value of "name" key.)
 *  @param  (object)        [out] metadata-object with the specified name.
 *  @return ErrorCode::OK if success, otherwise an error code.
 */
ErrorCode Metadata::get(std::string_view object_name,
                        boost::property_tree::ptree &object) {
  ErrorCode error = ErrorCode::UNKNOWN;
  return error;
}

/**
 *  @brief  Get metadata-object.
 *  @param  (key)           [in]  metadata-object key.
 *  @param  (value)         [in]  metadata-object value.
 *  @param  (object)        [out] metadata-object with the specified name.
 *  @return ErrorCode::OK if success, otherwise an error code.
 */
ErrorCode Metadata::get(const char *object_key, std::string_view object_value,
                        boost::property_tree::ptree &object) {
  ErrorCode error = ErrorCode::UNKNOWN;
  return error;
}

=======
namespace manager::metadata {

>>>>>>> 83953da5
/**
 * @brief Read latest table-metadata from metadata-table.
 * @return ErrorCode::OK if success, otherwise an error code.
 */
<<<<<<< HEAD
ErrorCode Metadata::remove(const ObjectIdType object_id) {
  ErrorCode error = ErrorCode::UNKNOWN;
  return error;
=======
[[deprecated("don't use load() function.")]] ErrorCode Metadata::load() const {
  return ErrorCode::OK;
>>>>>>> 83953da5
}

/**
 * @brief Load metadata from metadata-table.
 * @param (database)   [in]  database name
 * @param (pt)         [out] property_tree object to populating metadata.
 * @param (generation) [in]  metadata generation to load.
 *   load latest generation if NOT provided.
 * @return ErrorCode::OK if success, otherwise an error code.
 */
<<<<<<< HEAD
ErrorCode Metadata::remove(const char *object_name, ObjectIdType *object_id) {
  ErrorCode error = ErrorCode::UNKNOWN;
  return error;
}

}  // namespace manager::metadata

/* =============================================================================================
 */
#include <boost/foreach.hpp>
#include <boost/property_tree/json_parser.hpp>
#include <iostream>

namespace manager::metadata_manager {

using boost::property_tree::ptree;

const char *Metadata::FORMAT_VERSION = "formatVersion";
const char *Metadata::GENERATION = "generation";
const char *Metadata::ID = "id";
const char *Metadata::NAME = "name";

/**
 *  @brief  Load metadata from metadata-table.
 *  @param  (database)   [in]  database name.
 *  @param  (tablename)  [in]  metadata-table name.
 *  @param  (pt)         [out] property_tree object to populating metadata.
 *  @param  (generation) [in]  metadata generation to load. load latest
 * generation if NOT provided.
 *  @return ErrorCode::OK if success, otherwise an error code.
 */
ErrorCode Metadata::load(__attribute__((unused)) std::string_view database,
                         std::string_view tablename,
                         boost::property_tree::ptree &pt,
                         __attribute__((unused)) const uint64_t generation) {
  std::string filename = std::string{tablename} + ".json";

  try {
    read_json(filename, pt);
  } catch (boost::property_tree::json_parser_error &e) {
    std::wcout << "read_json() error. " << e.what() << std::endl;
    return ErrorCode::UNKNOWN;
  } catch (...) {
    std::cout << "read_json() error." << std::endl;
    return ErrorCode::UNKNOWN;
  }

  return ErrorCode::OK;
}

/**
 *  @brief  Save the metadta to metadta-table.
 *  @param  (database)   [in]  database name.
 *  @param  (tablename)  [in]  metadata-table name.
 *  @param  (pt)         [in]  property_tree object that stores metadata to be
 * saved.
 *  @param  (generation) [out] the generation of saved metadata.
 */
ErrorCode Metadata::save(__attribute__((unused)) std::string_view database,
                         std::string_view tablename,
                         boost::property_tree::ptree &pt,
                         __attribute__((unused)) uint64_t *generation) {
  std::string filename = std::string{tablename} + ".json";

  try {
    write_json(filename, pt);
  } catch (...) {
    std::cout << "write_json() error." << std::endl;
    return ErrorCode::UNKNOWN;
  }

  if (generation != nullptr) {
    *generation = 1;
  }

  return ErrorCode::OK;
}

/*
 *  @biref  initialization of Metadata.
 */
void Metadata::init(ptree &root) {
  root.put(Metadata::FORMAT_VERSION, 1);
  root.put(Metadata::GENERATION, 1);
}

/**
 *  @brief  Read latest table-metadata from metadata-table.
 *  @return ErrorCode::OK if success, otherwise an error code.
 */
ErrorCode Metadata::load() { return load(Metadata::LATEST_GENERATION); }

/**
 *  @brief  Read table-metadata which specific generation from metadata-table.
 *  @param  (generation) [in]  metadata generation to read.
 *  @return ErrorCode::OK if success, otherwise an error code.
 */
ErrorCode Metadata::load(const uint64_t generation) {
  return Metadata::load(database(), table_name(), metadata_, generation);
}

/**
 *  @brief  Add metadata-object to metadata-table.
 *  @param  (object) [in]  metadata-object to add.
 *  @return ErrorCode::OK if success, otherwise an error code.
 */
ErrorCode Metadata::add(boost::property_tree::ptree &object) {
  return add(object, nullptr);
}

/**
 *  @brief  Add metadata-object to metadata-table.
 *  @param  (object)    [in]  metadata-object to add.
 *  @param  (object_id) [out] ID of the added metadata-object.
 *  @return ErrorCode::OK if success, otherwise an error code.
 */
ErrorCode Metadata::add(boost::property_tree::ptree &object,
                        uint64_t *object_id) {
  ErrorCode error = ErrorCode::UNKNOWN;
  return error;
}

/**
 *  @brief  Get metadata-object.
 *  @param  (object_id) [in]  metadata-object ID.
 *  @param  (object)    [out] metadata-object with the specified ID.
 *  @return ErrorCode::OK if success, otherwise an error code.
 */
ErrorCode Metadata::get(const ObjectIdType object_id,
                        boost::property_tree::ptree &object) const {
  assert(object_id > 0);

  ErrorCode error = ErrorCode::UNKNOWN;

  object.clear();

  error = ErrorCode::ID_NOT_FOUND;
  BOOST_FOREACH (const ptree::value_type &node,
                 metadata_.get_child(root_node())) {
    const ptree &temp_obj = node.second;

    boost::optional<ObjectIdType> id = temp_obj.get_optional<ObjectIdType>(ID);
    if (!id) {
      return ErrorCode::NOT_FOUND;
    }
    if (id == object_id) {
      object = temp_obj;
      error = ErrorCode::OK;
      break;
    }
  }

  return error;
}

/**
 *  @brief  Get metadata-object.
 *  @param  (object_name)   [in]  metadata-object name. (Value of "name" key.)
 *  @param  (object)        [out] metadata-object with the specified name.
 *  @return ErrorCode::OK if success, otherwise an error code.
 */
ErrorCode Metadata::get(std::string_view object_name,
                        boost::property_tree::ptree &object) const {
  assert(!object_name.empty());

  ErrorCode error = ErrorCode::UNKNOWN;

  error = ErrorCode::NAME_NOT_FOUND;
  BOOST_FOREACH (const ptree::value_type &node,
                 metadata_.get_child(root_node())) {
    const ptree &temp_obj = node.second;

    boost::optional<std::string> name =
        temp_obj.get_optional<std::string>(NAME);
    if (!name) {
      return ErrorCode::NOT_FOUND;
    }
    if (!name.get().compare(object_name)) {
      object = temp_obj;
      error = ErrorCode::OK;
      break;
    }
  }

  return error;
}

/**
 *  @brief  Get next metadata-object.
 *  @param  (object) [out] property_tree object to populating metadata.
 *  @return ErrorCode::OK if success, otherwise an error code.
 *  @note   Return ErrorCode::END_OF_ROW if there is no more data to read.
 */
ErrorCode Metadata::next(boost::property_tree::ptree &object) {
  ErrorCode error = ErrorCode::UNKNOWN;

  if (!object_queue_.empty()) {
    object_queue_.pop_front();
  } else {
    object_queue_ = metadata_.get_child(root_node());
  }

  if (!object_queue_.empty()) {
    object = object_queue_.front().second;
    error = ErrorCode::OK;
  } else {
    error = ErrorCode::END_OF_ROW;
  }

  return error;
}

}  // namespace manager::metadata_manager
=======
[[deprecated("don't use load() function.")]] ErrorCode Metadata::load(
    std::string_view database, boost::property_tree::ptree& object,
    const GenerationType generation) {
  return ErrorCode::OK;
}

}  // namespace manager::metadata
>>>>>>> 83953da5
<|MERGE_RESOLUTION|>--- conflicted
+++ resolved
@@ -15,108 +15,14 @@
  */
 #include "manager/metadata/metadata.h"
 
-<<<<<<< HEAD
-#include <memory>
-
-// =============================================================================
 namespace manager::metadata {
 
-/**
- *  @brief  Read latest table-metadata from metadata-table.
- *  @return ErrorCode::OK if success, otherwise an error code.
- */
-[[deprecated("don't use load() function.")]] ErrorCode Metadata::load() {
-  return ErrorCode::OK;
-}
-
-/**
- *  @brief  Load metadata from metadata-table.
- *  @param  (database)   [in]  database name
- *  @param  (pt)         [out] property_tree object to populating metadata.
- *  @param  (generation) [in]  metadata generation to load. load latest
- * generation if NOT provided.
- *  @return ErrorCode::OK if success, otherwise an error code.
- */
-[[deprecated("don't use load() function.")]] ErrorCode Metadata::load(
-    std::string_view database, boost::property_tree::ptree &object,
-    const GenerationType generation) {
-  return ErrorCode::OK;
-}
-
-/**
- *  @brief  Add metadata-object to metadata-table.
- *  @param  (object) [in]  metadata-object to add.
- *  @return ErrorCode::OK if success, otherwise an error code.
- */
-ErrorCode Metadata::add(boost::property_tree::ptree &object) {
-  return add(object, nullptr);
-}
-
-/**
- *  @brief  Add metadata-object to metadata-table.
- *  @param  (object)    [in]  metadata-object to add.
- *  @param  (object_id) [out] ID of the added metadata-object.
- *  @return ErrorCode::OK if success, otherwise an error code.
- */
-ErrorCode Metadata::add(boost::property_tree::ptree &object,
-                        ObjectIdType *object_id) {
-  ErrorCode error = ErrorCode::UNKNOWN;
-  return error;
-}
-
-/**
- *  @brief  Get metadata-object.
- *  @param  (object_id) [in]  metadata-object ID.
- *  @param  (object)    [out] metadata-object with the specified ID.
- *  @return ErrorCode::OK if success, otherwise an error code.
- */
-ErrorCode Metadata::get(const ObjectIdType object_id,
-                        boost::property_tree::ptree &object) {
-  ErrorCode error = ErrorCode::UNKNOWN;
-  return error;
-}
-
-/**
- *  @brief  Get metadata-object.
- *  @param  (object_name)   [in]  metadata-object name. (Value of "name" key.)
- *  @param  (object)        [out] metadata-object with the specified name.
- *  @return ErrorCode::OK if success, otherwise an error code.
- */
-ErrorCode Metadata::get(std::string_view object_name,
-                        boost::property_tree::ptree &object) {
-  ErrorCode error = ErrorCode::UNKNOWN;
-  return error;
-}
-
-/**
- *  @brief  Get metadata-object.
- *  @param  (key)           [in]  metadata-object key.
- *  @param  (value)         [in]  metadata-object value.
- *  @param  (object)        [out] metadata-object with the specified name.
- *  @return ErrorCode::OK if success, otherwise an error code.
- */
-ErrorCode Metadata::get(const char *object_key, std::string_view object_value,
-                        boost::property_tree::ptree &object) {
-  ErrorCode error = ErrorCode::UNKNOWN;
-  return error;
-}
-
-=======
-namespace manager::metadata {
-
->>>>>>> 83953da5
 /**
  * @brief Read latest table-metadata from metadata-table.
  * @return ErrorCode::OK if success, otherwise an error code.
  */
-<<<<<<< HEAD
-ErrorCode Metadata::remove(const ObjectIdType object_id) {
-  ErrorCode error = ErrorCode::UNKNOWN;
-  return error;
-=======
 [[deprecated("don't use load() function.")]] ErrorCode Metadata::load() const {
   return ErrorCode::OK;
->>>>>>> 83953da5
 }
 
 /**
@@ -127,226 +33,10 @@
  *   load latest generation if NOT provided.
  * @return ErrorCode::OK if success, otherwise an error code.
  */
-<<<<<<< HEAD
-ErrorCode Metadata::remove(const char *object_name, ObjectIdType *object_id) {
-  ErrorCode error = ErrorCode::UNKNOWN;
-  return error;
-}
-
-}  // namespace manager::metadata
-
-/* =============================================================================================
- */
-#include <boost/foreach.hpp>
-#include <boost/property_tree/json_parser.hpp>
-#include <iostream>
-
-namespace manager::metadata_manager {
-
-using boost::property_tree::ptree;
-
-const char *Metadata::FORMAT_VERSION = "formatVersion";
-const char *Metadata::GENERATION = "generation";
-const char *Metadata::ID = "id";
-const char *Metadata::NAME = "name";
-
-/**
- *  @brief  Load metadata from metadata-table.
- *  @param  (database)   [in]  database name.
- *  @param  (tablename)  [in]  metadata-table name.
- *  @param  (pt)         [out] property_tree object to populating metadata.
- *  @param  (generation) [in]  metadata generation to load. load latest
- * generation if NOT provided.
- *  @return ErrorCode::OK if success, otherwise an error code.
- */
-ErrorCode Metadata::load(__attribute__((unused)) std::string_view database,
-                         std::string_view tablename,
-                         boost::property_tree::ptree &pt,
-                         __attribute__((unused)) const uint64_t generation) {
-  std::string filename = std::string{tablename} + ".json";
-
-  try {
-    read_json(filename, pt);
-  } catch (boost::property_tree::json_parser_error &e) {
-    std::wcout << "read_json() error. " << e.what() << std::endl;
-    return ErrorCode::UNKNOWN;
-  } catch (...) {
-    std::cout << "read_json() error." << std::endl;
-    return ErrorCode::UNKNOWN;
-  }
-
-  return ErrorCode::OK;
-}
-
-/**
- *  @brief  Save the metadta to metadta-table.
- *  @param  (database)   [in]  database name.
- *  @param  (tablename)  [in]  metadata-table name.
- *  @param  (pt)         [in]  property_tree object that stores metadata to be
- * saved.
- *  @param  (generation) [out] the generation of saved metadata.
- */
-ErrorCode Metadata::save(__attribute__((unused)) std::string_view database,
-                         std::string_view tablename,
-                         boost::property_tree::ptree &pt,
-                         __attribute__((unused)) uint64_t *generation) {
-  std::string filename = std::string{tablename} + ".json";
-
-  try {
-    write_json(filename, pt);
-  } catch (...) {
-    std::cout << "write_json() error." << std::endl;
-    return ErrorCode::UNKNOWN;
-  }
-
-  if (generation != nullptr) {
-    *generation = 1;
-  }
-
-  return ErrorCode::OK;
-}
-
-/*
- *  @biref  initialization of Metadata.
- */
-void Metadata::init(ptree &root) {
-  root.put(Metadata::FORMAT_VERSION, 1);
-  root.put(Metadata::GENERATION, 1);
-}
-
-/**
- *  @brief  Read latest table-metadata from metadata-table.
- *  @return ErrorCode::OK if success, otherwise an error code.
- */
-ErrorCode Metadata::load() { return load(Metadata::LATEST_GENERATION); }
-
-/**
- *  @brief  Read table-metadata which specific generation from metadata-table.
- *  @param  (generation) [in]  metadata generation to read.
- *  @return ErrorCode::OK if success, otherwise an error code.
- */
-ErrorCode Metadata::load(const uint64_t generation) {
-  return Metadata::load(database(), table_name(), metadata_, generation);
-}
-
-/**
- *  @brief  Add metadata-object to metadata-table.
- *  @param  (object) [in]  metadata-object to add.
- *  @return ErrorCode::OK if success, otherwise an error code.
- */
-ErrorCode Metadata::add(boost::property_tree::ptree &object) {
-  return add(object, nullptr);
-}
-
-/**
- *  @brief  Add metadata-object to metadata-table.
- *  @param  (object)    [in]  metadata-object to add.
- *  @param  (object_id) [out] ID of the added metadata-object.
- *  @return ErrorCode::OK if success, otherwise an error code.
- */
-ErrorCode Metadata::add(boost::property_tree::ptree &object,
-                        uint64_t *object_id) {
-  ErrorCode error = ErrorCode::UNKNOWN;
-  return error;
-}
-
-/**
- *  @brief  Get metadata-object.
- *  @param  (object_id) [in]  metadata-object ID.
- *  @param  (object)    [out] metadata-object with the specified ID.
- *  @return ErrorCode::OK if success, otherwise an error code.
- */
-ErrorCode Metadata::get(const ObjectIdType object_id,
-                        boost::property_tree::ptree &object) const {
-  assert(object_id > 0);
-
-  ErrorCode error = ErrorCode::UNKNOWN;
-
-  object.clear();
-
-  error = ErrorCode::ID_NOT_FOUND;
-  BOOST_FOREACH (const ptree::value_type &node,
-                 metadata_.get_child(root_node())) {
-    const ptree &temp_obj = node.second;
-
-    boost::optional<ObjectIdType> id = temp_obj.get_optional<ObjectIdType>(ID);
-    if (!id) {
-      return ErrorCode::NOT_FOUND;
-    }
-    if (id == object_id) {
-      object = temp_obj;
-      error = ErrorCode::OK;
-      break;
-    }
-  }
-
-  return error;
-}
-
-/**
- *  @brief  Get metadata-object.
- *  @param  (object_name)   [in]  metadata-object name. (Value of "name" key.)
- *  @param  (object)        [out] metadata-object with the specified name.
- *  @return ErrorCode::OK if success, otherwise an error code.
- */
-ErrorCode Metadata::get(std::string_view object_name,
-                        boost::property_tree::ptree &object) const {
-  assert(!object_name.empty());
-
-  ErrorCode error = ErrorCode::UNKNOWN;
-
-  error = ErrorCode::NAME_NOT_FOUND;
-  BOOST_FOREACH (const ptree::value_type &node,
-                 metadata_.get_child(root_node())) {
-    const ptree &temp_obj = node.second;
-
-    boost::optional<std::string> name =
-        temp_obj.get_optional<std::string>(NAME);
-    if (!name) {
-      return ErrorCode::NOT_FOUND;
-    }
-    if (!name.get().compare(object_name)) {
-      object = temp_obj;
-      error = ErrorCode::OK;
-      break;
-    }
-  }
-
-  return error;
-}
-
-/**
- *  @brief  Get next metadata-object.
- *  @param  (object) [out] property_tree object to populating metadata.
- *  @return ErrorCode::OK if success, otherwise an error code.
- *  @note   Return ErrorCode::END_OF_ROW if there is no more data to read.
- */
-ErrorCode Metadata::next(boost::property_tree::ptree &object) {
-  ErrorCode error = ErrorCode::UNKNOWN;
-
-  if (!object_queue_.empty()) {
-    object_queue_.pop_front();
-  } else {
-    object_queue_ = metadata_.get_child(root_node());
-  }
-
-  if (!object_queue_.empty()) {
-    object = object_queue_.front().second;
-    error = ErrorCode::OK;
-  } else {
-    error = ErrorCode::END_OF_ROW;
-  }
-
-  return error;
-}
-
-}  // namespace manager::metadata_manager
-=======
 [[deprecated("don't use load() function.")]] ErrorCode Metadata::load(
     std::string_view database, boost::property_tree::ptree& object,
     const GenerationType generation) {
   return ErrorCode::OK;
 }
 
-}  // namespace manager::metadata
->>>>>>> 83953da5
+}  // namespace manager::metadata