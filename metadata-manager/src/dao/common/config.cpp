--- conflicted
+++ resolved
@@ -27,11 +27,7 @@
  * @return Connection Strings.
  */
 std::string Config::get_connection_string() {
-<<<<<<< HEAD
-  const char *tmp_cs = std::getenv(TSURUGI_CONNECTION_STRING);
-=======
   const char* tmp_cs = std::getenv(TSURUGI_CONNECTION_STRING);
->>>>>>> 83953da5
 
   if (tmp_cs != nullptr) {
     return tmp_cs;
@@ -45,21 +41,13 @@
  * @return Directory that stores the metadata.
  */
 std::string Config::get_storage_dir_path() {
-<<<<<<< HEAD
-  const char *tmp_dir = std::getenv(TSURUGI_METADATA_DIR);
-=======
   const char* tmp_dir = std::getenv(TSURUGI_METADATA_DIR);
->>>>>>> 83953da5
   if (tmp_dir != nullptr) {
     return tmp_dir;
   }
   // Returns the default value.
   boost::format storage_dir = boost::format("%s/%s") %
-<<<<<<< HEAD
-                              std::string(getenv(HOME_DIR)) %
-=======
                               std::string(std::getenv(HOME_DIR)) %
->>>>>>> 83953da5
                               DEFAULT_TSURUGI_METADATA_DIR;
   return storage_dir.str();
 }
