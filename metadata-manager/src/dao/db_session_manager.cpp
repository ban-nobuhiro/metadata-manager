/*
 * Copyright 2020-2021 tsurugi project.
 *
 * Licensed under the Apache License, Version 2.0 (the "License");
 * you may not use this file except in compliance with the License.
 * You may obtain a copy of the License at
 *
 *     http://www.apache.org/licenses/LICENSE-2.0
 *
 * Unless required by applicable law or agreed to in writing, software
 * distributed under the License is distributed on an "AS IS" BASIS,
 * WITHOUT WARRANTIES OR CONDITIONS OF ANY KIND, either express or implied.
 * See the License for the specific language governing permissions and
 * limitations under the License.
 */
#if !defined(STORAGE_POSTGRESQL) && !defined(STORAGE_JSON)
#define STORAGE_POSTGRESQL
#endif

#include "manager/metadata/dao/db_session_manager.h"

<<<<<<< HEAD
#include <iostream>
#include <memory>
#include <string>

#include "manager/metadata/dao/common/config.h"
#include "manager/metadata/dao/common/message.h"

#if defined(STORAGE_POSTGRESQL)
#include <libpq-fe.h>
#include "manager/metadata/dao/postgresql/columns_dao.h"
// #include "manager/metadata/dao/postgresql/dbc_utils.h"
#include "manager/metadata/dao/postgresql/datatypes_dao.h"
// #include "manager/metadata/dao/postgresql/db_session_manager.h"
=======
#if defined(STORAGE_POSTGRESQL)
#include "manager/metadata/dao/postgresql/columns_dao.h"
#include "manager/metadata/dao/postgresql/datatypes_dao.h"
#include "manager/metadata/dao/postgresql/privileges_dao.h"
#include "manager/metadata/dao/postgresql/roles_dao.h"
>>>>>>> 83953da5
#include "manager/metadata/dao/postgresql/statistics_dao.h"
#include "manager/metadata/dao/postgresql/tables_dao.h"
#elif defined(STORAGE_JSON)
#include "manager/metadata/dao/json/columns_dao.h"
#include "manager/metadata/dao/json/datatypes_dao.h"
<<<<<<< HEAD
// #include "manager/metadata/dao/json/db_session_manager.h"
=======
#include "manager/metadata/dao/json/privileges_dao.h"
>>>>>>> 83953da5
#include "manager/metadata/dao/json/tables_dao.h"
#endif

// =============================================================================
namespace manager::metadata::db {

#if defined(STORAGE_POSTGRESQL)
namespace storage = manager::metadata::db::postgresql;
#elif defined(STORAGE_JSON)
namespace storage = manager::metadata::db::json;
#endif
<<<<<<< HEAD

// -----------------------------------------------------------------------------
// Protected method area

/**
 *  @brief  Create Dao instance for the requested table name.
 *  @param  (table_name)   [in]  unique id for the Dao.
 *  @param  (session_manager)   [in]  Data connector for the Dao.
 *  @param  (gdao)         [out] Dao instance if success.
 *     for the requested table name.
 *  @return ErrorCode::OK if success, otherwise an error code.
 */
manager::metadata::ErrorCode DBSessionManager::create_dao(
    GenericDAO::TableName table_name, DBSessionManager *session_manager,
    std::shared_ptr<GenericDAO> &gdao) const {

  storage::DBSessionManager *strage_session_manager = (storage::DBSessionManager *)session_manager;
=======

/* =============================================================================
 * Private method area
 */

/**
 * @brief Create Dao instance for the requested table name.
 * @param (table_name)   [in]  unique id for the Dao.
 * @param (session_manager)   [in]  Data connector for the Dao.
 * @param (gdao)         [out] Dao instance if success.
 *     for the requested table name.
 * @return ErrorCode::OK if success, otherwise an error code.
 */
manager::metadata::ErrorCode DBSessionManager::create_dao(
    GenericDAO::TableName table_name, const DBSessionManager* session_manager,
    std::shared_ptr<GenericDAO>& gdao) const {
  ErrorCode error = ErrorCode::UNKNOWN;

  storage::DBSessionManager* strage_session_manager =
      (storage::DBSessionManager*)session_manager;
>>>>>>> 83953da5

  switch (table_name) {
    case GenericDAO::TableName::TABLES: {
      auto tdao = std::make_shared<storage::TablesDAO>(strage_session_manager);
      gdao = tdao;
      break;
<<<<<<< HEAD
    }
    case GenericDAO::TableName::STATISTICS: {
#if defined(STORAGE_POSTGRESQL)
      auto sdao = std::make_shared<storage::StatisticsDAO>(strage_session_manager);
      gdao = sdao;
#elif defined(STORAGE_JSON)
      // Statistics are not supported in JSON.
      return ErrorCode::NOT_SUPPORTED;
#endif
      break;
    }
    case GenericDAO::TableName::DATATYPES: {
      auto ddao = std::make_shared<storage::DataTypesDAO>(strage_session_manager);
      gdao = ddao;
      break;
    }
    case GenericDAO::TableName::COLUMNS: {
      auto cdao = std::make_shared<storage::ColumnsDAO>(strage_session_manager);
      gdao = cdao;
      break;
    }
    default: {
      return ErrorCode::INTERNAL_ERROR;
      break;
    }
  }

  if (gdao == nullptr) {
    return ErrorCode::INTERNAL_ERROR;
  }

  // Prepare for DAO.
  return gdao->prepare();
=======
    }
    case GenericDAO::TableName::STATISTICS: {
#if defined(STORAGE_POSTGRESQL)
      auto sdao =
          std::make_shared<storage::StatisticsDAO>(strage_session_manager);
      gdao = sdao;
      break;
#elif defined(STORAGE_JSON)
      // Statistics are not supported in JSON.
      return ErrorCode::NOT_SUPPORTED;
#endif
    }
    case GenericDAO::TableName::DATATYPES: {
      auto ddao =
          std::make_shared<storage::DataTypesDAO>(strage_session_manager);
      gdao = ddao;
      break;
    }
    case GenericDAO::TableName::COLUMNS: {
      auto cdao = std::make_shared<storage::ColumnsDAO>(strage_session_manager);
      gdao = cdao;
      break;
    }
    case GenericDAO::TableName::ROLES: {
#if defined(STORAGE_POSTGRESQL)
      auto sdao = std::make_shared<storage::RolesDAO>(strage_session_manager);
      gdao = sdao;
      break;
#elif defined(STORAGE_JSON)
      // Roles are not supported in JSON.
      return ErrorCode::NOT_SUPPORTED;
#endif
    }
    case GenericDAO::TableName::PRIVILEGES: {
      auto sdao =
          std::make_shared<storage::PrivilegesDAO>(strage_session_manager);
      gdao = sdao;
      break;
    }
    default: {
      error = ErrorCode::INTERNAL_ERROR;
      return error;
    }
  }

  if (gdao == nullptr) {
    error = ErrorCode::INTERNAL_ERROR;
    return error;
  }

  // Prepare for DAO.
  error = gdao->prepare();

  return error;
>>>>>>> 83953da5
}

}  // namespace manager::metadata::db<|MERGE_RESOLUTION|>--- conflicted
+++ resolved
@@ -19,37 +19,17 @@
 
 #include "manager/metadata/dao/db_session_manager.h"
 
-<<<<<<< HEAD
-#include <iostream>
-#include <memory>
-#include <string>
-
-#include "manager/metadata/dao/common/config.h"
-#include "manager/metadata/dao/common/message.h"
-
-#if defined(STORAGE_POSTGRESQL)
-#include <libpq-fe.h>
-#include "manager/metadata/dao/postgresql/columns_dao.h"
-// #include "manager/metadata/dao/postgresql/dbc_utils.h"
-#include "manager/metadata/dao/postgresql/datatypes_dao.h"
-// #include "manager/metadata/dao/postgresql/db_session_manager.h"
-=======
 #if defined(STORAGE_POSTGRESQL)
 #include "manager/metadata/dao/postgresql/columns_dao.h"
 #include "manager/metadata/dao/postgresql/datatypes_dao.h"
 #include "manager/metadata/dao/postgresql/privileges_dao.h"
 #include "manager/metadata/dao/postgresql/roles_dao.h"
->>>>>>> 83953da5
 #include "manager/metadata/dao/postgresql/statistics_dao.h"
 #include "manager/metadata/dao/postgresql/tables_dao.h"
 #elif defined(STORAGE_JSON)
 #include "manager/metadata/dao/json/columns_dao.h"
 #include "manager/metadata/dao/json/datatypes_dao.h"
-<<<<<<< HEAD
-// #include "manager/metadata/dao/json/db_session_manager.h"
-=======
 #include "manager/metadata/dao/json/privileges_dao.h"
->>>>>>> 83953da5
 #include "manager/metadata/dao/json/tables_dao.h"
 #endif
 
@@ -61,25 +41,6 @@
 #elif defined(STORAGE_JSON)
 namespace storage = manager::metadata::db::json;
 #endif
-<<<<<<< HEAD
-
-// -----------------------------------------------------------------------------
-// Protected method area
-
-/**
- *  @brief  Create Dao instance for the requested table name.
- *  @param  (table_name)   [in]  unique id for the Dao.
- *  @param  (session_manager)   [in]  Data connector for the Dao.
- *  @param  (gdao)         [out] Dao instance if success.
- *     for the requested table name.
- *  @return ErrorCode::OK if success, otherwise an error code.
- */
-manager::metadata::ErrorCode DBSessionManager::create_dao(
-    GenericDAO::TableName table_name, DBSessionManager *session_manager,
-    std::shared_ptr<GenericDAO> &gdao) const {
-
-  storage::DBSessionManager *strage_session_manager = (storage::DBSessionManager *)session_manager;
-=======
 
 /* =============================================================================
  * Private method area
@@ -100,48 +61,12 @@
 
   storage::DBSessionManager* strage_session_manager =
       (storage::DBSessionManager*)session_manager;
->>>>>>> 83953da5
 
   switch (table_name) {
     case GenericDAO::TableName::TABLES: {
       auto tdao = std::make_shared<storage::TablesDAO>(strage_session_manager);
       gdao = tdao;
       break;
-<<<<<<< HEAD
-    }
-    case GenericDAO::TableName::STATISTICS: {
-#if defined(STORAGE_POSTGRESQL)
-      auto sdao = std::make_shared<storage::StatisticsDAO>(strage_session_manager);
-      gdao = sdao;
-#elif defined(STORAGE_JSON)
-      // Statistics are not supported in JSON.
-      return ErrorCode::NOT_SUPPORTED;
-#endif
-      break;
-    }
-    case GenericDAO::TableName::DATATYPES: {
-      auto ddao = std::make_shared<storage::DataTypesDAO>(strage_session_manager);
-      gdao = ddao;
-      break;
-    }
-    case GenericDAO::TableName::COLUMNS: {
-      auto cdao = std::make_shared<storage::ColumnsDAO>(strage_session_manager);
-      gdao = cdao;
-      break;
-    }
-    default: {
-      return ErrorCode::INTERNAL_ERROR;
-      break;
-    }
-  }
-
-  if (gdao == nullptr) {
-    return ErrorCode::INTERNAL_ERROR;
-  }
-
-  // Prepare for DAO.
-  return gdao->prepare();
-=======
     }
     case GenericDAO::TableName::STATISTICS: {
 #if defined(STORAGE_POSTGRESQL)
@@ -196,7 +121,6 @@
   error = gdao->prepare();
 
   return error;
->>>>>>> 83953da5
 }
 
 }  // namespace manager::metadata::db