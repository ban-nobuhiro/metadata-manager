--- conflicted
+++ resolved
@@ -15,9 +15,10 @@
  */
 #include "manager/metadata/tables.h"
 
-<<<<<<< HEAD
+#include <boost/foreach.hpp>
 #include <memory>
 
+#include "manager/metadata/provider/datatypes_provider.h"
 #include "manager/metadata/provider/tables_provider.h"
 
 // =============================================================================
@@ -30,12 +31,13 @@
 // =============================================================================
 namespace manager::metadata {
 
+using boost::property_tree::ptree;
 using manager::metadata::ErrorCode;
 
 /**
- *  @brief  Constructor
- *  @param  (database) [in]  database name.
- *  @param  (component) [in]  component name.
+ * @brief Constructor
+ * @param (database)   [in]  database name.
+ * @param (component)  [in]  component name.
  */
 Tables::Tables(std::string_view database, std::string_view component)
     : Metadata(database, component) {
@@ -44,47 +46,6 @@
 }
 
 /**
- *  @brief  Initialization.
- *  @param  none.
- *  @return  ErrorCode::OK if success, otherwise an error code.
- */
-ErrorCode Tables::init() {
-  // Initialize the provider.
-  ErrorCode error = provider->init();
-
-  return error;
-=======
-#include <boost/foreach.hpp>
-#include <memory>
-
-#include "manager/metadata/provider/datatypes_provider.h"
-#include "manager/metadata/provider/tables_provider.h"
-
-// =============================================================================
-namespace {
-
-std::unique_ptr<manager::metadata::db::TablesProvider> provider = nullptr;
-
-}  // namespace
-
-// =============================================================================
-namespace manager::metadata {
-
-using boost::property_tree::ptree;
-using manager::metadata::ErrorCode;
-
-/**
- * @brief Constructor
- * @param (database)   [in]  database name.
- * @param (component)  [in]  component name.
- */
-Tables::Tables(std::string_view database, std::string_view component)
-    : Metadata(database, component) {
-  // Create the provider.
-  provider = std::make_unique<db::TablesProvider>();
-}
-
-/**
  * @brief Initialization.
  * @param none.
  * @return ErrorCode::OK if success, otherwise an error code.
@@ -110,7 +71,6 @@
   error = add(object, nullptr);
 
   return error;
->>>>>>> 83953da5
 }
 
 /**
@@ -119,10 +79,6 @@
  * @param (object_id)   [out] ID of the added table metadata.
  * @return ErrorCode::OK if success, otherwise an error code.
  */
-<<<<<<< HEAD
-ErrorCode Tables::add(boost::property_tree::ptree &object) {
-  return add(object, nullptr);
-=======
 ErrorCode Tables::add(const boost::property_tree::ptree& object,
                       ObjectIdType* object_id) const {
   ErrorCode error = ErrorCode::UNKNOWN;
@@ -143,7 +99,6 @@
   }
 
   return error;
->>>>>>> 83953da5
 }
 
 /**
@@ -154,19 +109,6 @@
  * @retval ErrorCode::ID_NOT_FOUND if the table id does not exist.
  * @retval otherwise an error code.
  */
-<<<<<<< HEAD
-ErrorCode Tables::add(boost::property_tree::ptree &object,
-                      ObjectIdType *object_id) {
-  // Adds the table metadata through the provider.
-  ObjectIdType retval_object_id;
-  ErrorCode error = provider->add_table_metadata(object, retval_object_id);
-
-  // Set a value if object_id is not null.
-  if ((error == ErrorCode::OK) && (object_id != nullptr)) {
-    *object_id = retval_object_id;
-  }
-
-=======
 ErrorCode Tables::get(const ObjectIdType object_id,
                       boost::property_tree::ptree& object) const {
   ErrorCode error = ErrorCode::UNKNOWN;
@@ -205,7 +147,6 @@
   // Get the table metadata through the provider.
   error = provider->get_table_metadata(Tables::NAME, object_name, object);
 
->>>>>>> 83953da5
   return error;
 }
 
@@ -215,20 +156,6 @@
  * @param (container)  [out] Container for metadata-objects.
  * @return ErrorCode::OK if success, otherwise an error code.
  */
-<<<<<<< HEAD
-ErrorCode Tables::get(const ObjectIdType object_id,
-                      boost::property_tree::ptree &object) {
-  if (object_id <= 0) {
-    return ErrorCode::INVALID_PARAMETER;
-  }
-
-  // Get the table metadata through the provider.
-  std::string s_object_id = std::to_string(object_id);
-  ErrorCode error =
-      provider->get_table_metadata(Tables::ID, s_object_id, object);
-
-  return error;
-=======
 ErrorCode Tables::get_all(
     std::vector<boost::property_tree::ptree>& container) const {
   ErrorCode error = ErrorCode::UNKNOWN;
@@ -290,7 +217,6 @@
   error = provider->get_table_statistic(Tables::NAME, table_name, object);
 
   return error;
->>>>>>> 83953da5
 }
 
 /**
@@ -301,18 +227,6 @@
  * @retval ErrorCode::NAME_NOT_FOUND if the table name does not exist.
  * @retval otherwise an error code.
  */
-<<<<<<< HEAD
-ErrorCode Tables::get(std::string_view object_name,
-                      boost::property_tree::ptree &object) {
-  if (object_name.empty()) {
-    return ErrorCode::INVALID_PARAMETER;
-  }
-
-  // Get the table metadata through the provider.
-  ErrorCode error =
-      provider->get_table_metadata(Tables::NAME, object_name, object);
-
-=======
 ErrorCode Tables::set_statistic(boost::property_tree::ptree& object) const {
   ErrorCode error = ErrorCode::UNKNOWN;
 
@@ -387,7 +301,6 @@
     *object_id = retval_object_id;
   }
 
->>>>>>> 83953da5
   return error;
 }
 
@@ -402,12 +315,6 @@
  * @retval ErrorCode::ID_NOT_FOUND if the role id does not exist.
  * @retval otherwise an error code.
  */
-<<<<<<< HEAD
-ErrorCode Tables::remove(const ObjectIdType object_id) {
-  // Remove the table metadata through the provider.
-  ErrorCode error = provider->remove_table_metadata(object_id);
-
-=======
 ErrorCode Tables::confirm_permission_in_acls(const ObjectIdType object_id,
                                              const char* permission,
                                              bool& check_result) const {
@@ -453,29 +360,12 @@
   error = provider->confirm_permission(Metadata::NAME, object_name, permission,
                                        check_result);
 
->>>>>>> 83953da5
   return error;
 }
 
 /* =============================================================================
  * Private method area
  */
-<<<<<<< HEAD
-ErrorCode Tables::remove(const char *object_name, ObjectIdType *object_id) {
-  std::string_view s_object_name = std::string_view(object_name);
-
-  // Remove the table metadata through the provider.
-  ObjectIdType retval_object_id;
-  ErrorCode error =
-      provider->remove_table_metadata(s_object_name, retval_object_id);
-
-  // Set a value if object_id is not null.
-  if ((error == ErrorCode::OK) && (object_id != nullptr)) {
-    *object_id = retval_object_id;
-  }
-
-  return error;
-=======
 
 /**
  * @brief Checks if the parameters for additional are correct.
@@ -581,7 +471,6 @@
   }
 
   return error;
->>>>>>> 83953da5
 }
 
 }  // namespace manager::metadata