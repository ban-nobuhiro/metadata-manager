/*
 * Copyright 2020-2021 tsurugi project.
 *
 * Licensed under the Apache License, Version 2.0 (the "License");
 * you may not use this file except in compliance with the License.
 * You may obtain a copy of the License at
 *
 *     http://www.apache.org/licenses/LICENSE-2.0
 *
 * Unless required by applicable law or agreed to in writing, software
 * distributed under the License is distributed on an "AS IS" BASIS,
 * WITHOUT WARRANTIES OR CONDITIONS OF ANY KIND, either express or implied.
 * See the License for the specific language governing permissions and
 * limitations under the License.
 */
<<<<<<< HEAD
#ifndef MANAGER_METADATA_DAO_COLUMNS_DAO_H_
#define MANAGER_METADATA_DAO_COLUMNS_DAO_H_
=======
#ifndef MANAGER_METADATA_MANAGER_INCLUDE_MANAGER_METADATA_DAO_COLUMNS_DAO_H_
#define MANAGER_METADATA_MANAGER_INCLUDE_MANAGER_METADATA_DAO_COLUMNS_DAO_H_
>>>>>>> 83953da5

#include <boost/property_tree/ptree.hpp>
#include <string>
#include <string_view>

#include "manager/metadata/dao/generic_dao.h"
<<<<<<< HEAD
#include "manager/metadata/metadata.h"
=======
#include "manager/metadata/error_code.h"
#include "manager/metadata/tables.h"
>>>>>>> 83953da5

namespace manager::metadata::db {

class ColumnsDAO : public GenericDAO {
 public:
<<<<<<< HEAD
  virtual manager::metadata::ErrorCode insert_one_column_metadata(
      ObjectIdType table_id, boost::property_tree::ptree &column) const = 0;
  virtual manager::metadata::ErrorCode select_column_metadata(
      std::string_view object_key, std::string_view object_value,
      boost::property_tree::ptree &object) const = 0;
  virtual manager::metadata::ErrorCode delete_column_metadata_by_table_id(
      ObjectIdType table_id) const = 0;
=======
  virtual ~ColumnsDAO() {}

  virtual manager::metadata::ErrorCode insert_one_column_metadata(
      const ObjectIdType table_id,
      const boost::property_tree::ptree& column) const = 0;

  virtual manager::metadata::ErrorCode select_column_metadata(
      std::string_view object_key, std::string_view object_value,
      boost::property_tree::ptree& object) const = 0;

  virtual manager::metadata::ErrorCode delete_column_metadata(
      std::string_view object_key, std::string_view object_value) const = 0;
>>>>>>> 83953da5
};  // class ColumnsDAO

}  // namespace manager::metadata::db

<<<<<<< HEAD
#endif  // MANAGER_METADATA_DAO_COLUMNS_DAO_H_
=======
#endif  // MANAGER_METADATA_MANAGER_INCLUDE_MANAGER_METADATA_DAO_COLUMNS_DAO_H_
>>>>>>> 83953da5
<|MERGE_RESOLUTION|>--- conflicted
+++ resolved
@@ -13,39 +13,21 @@
  * See the License for the specific language governing permissions and
  * limitations under the License.
  */
-<<<<<<< HEAD
-#ifndef MANAGER_METADATA_DAO_COLUMNS_DAO_H_
-#define MANAGER_METADATA_DAO_COLUMNS_DAO_H_
-=======
 #ifndef MANAGER_METADATA_MANAGER_INCLUDE_MANAGER_METADATA_DAO_COLUMNS_DAO_H_
 #define MANAGER_METADATA_MANAGER_INCLUDE_MANAGER_METADATA_DAO_COLUMNS_DAO_H_
->>>>>>> 83953da5
 
 #include <boost/property_tree/ptree.hpp>
 #include <string>
 #include <string_view>
 
 #include "manager/metadata/dao/generic_dao.h"
-<<<<<<< HEAD
-#include "manager/metadata/metadata.h"
-=======
 #include "manager/metadata/error_code.h"
 #include "manager/metadata/tables.h"
->>>>>>> 83953da5
 
 namespace manager::metadata::db {
 
 class ColumnsDAO : public GenericDAO {
  public:
-<<<<<<< HEAD
-  virtual manager::metadata::ErrorCode insert_one_column_metadata(
-      ObjectIdType table_id, boost::property_tree::ptree &column) const = 0;
-  virtual manager::metadata::ErrorCode select_column_metadata(
-      std::string_view object_key, std::string_view object_value,
-      boost::property_tree::ptree &object) const = 0;
-  virtual manager::metadata::ErrorCode delete_column_metadata_by_table_id(
-      ObjectIdType table_id) const = 0;
-=======
   virtual ~ColumnsDAO() {}
 
   virtual manager::metadata::ErrorCode insert_one_column_metadata(
@@ -58,13 +40,8 @@
 
   virtual manager::metadata::ErrorCode delete_column_metadata(
       std::string_view object_key, std::string_view object_value) const = 0;
->>>>>>> 83953da5
 };  // class ColumnsDAO
 
 }  // namespace manager::metadata::db
 
-<<<<<<< HEAD
-#endif  // MANAGER_METADATA_DAO_COLUMNS_DAO_H_
-=======
-#endif  // MANAGER_METADATA_MANAGER_INCLUDE_MANAGER_METADATA_DAO_COLUMNS_DAO_H_
->>>>>>> 83953da5
+#endif  // MANAGER_METADATA_MANAGER_INCLUDE_MANAGER_METADATA_DAO_COLUMNS_DAO_H_