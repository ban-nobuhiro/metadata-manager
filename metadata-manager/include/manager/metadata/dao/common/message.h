/*
 * Copyright 2020 tsurugi project.
 *
 * Licensed under the Apache License, Version 2.0 (the "License");
 * you may not use this file except in compliance with the License.
 * You may obtain a copy of the License at
 *
 *     http://www.apache.org/licenses/LICENSE-2.0
 *
 * Unless required by applicable law or agreed to in writing, software
 * distributed under the License is distributed on an "AS IS" BASIS,
 * WITHOUT WARRANTIES OR CONDITIONS OF ANY KIND, either express or implied.
 * See the License for the specific language governing permissions and
 * limitations under the License.
 */

<<<<<<< HEAD
#ifndef MANAGER_METADATA_DAO_COMMON_MESSAGE_H_
#define MANAGER_METADATA_DAO_COMMON_MESSAGE_H_
=======
#ifndef MANAGER_METADATA_MANAGER_INCLUDE_MANAGER_METADATA_DAO_COMMON_MESSAGE_H_
#define MANAGER_METADATA_MANAGER_INCLUDE_MANAGER_METADATA_DAO_COMMON_MESSAGE_H_
>>>>>>> 83953da5

namespace manager::metadata::db {
/**
 * @brief message.
 */
struct Message {
<<<<<<< HEAD
  static constexpr const char *const CONNECT_FAILURE =
      "Failed to open connection to database.";
  static constexpr const char *const CLOSE_FAILURE =
      "Failed to close connection to database.";
  static constexpr const char *const NOT_INITIALIZED = "not initialized.";
  static constexpr const char *const START_TRANSACTION_FAILURE =
      "Failed to start transaction.: ";
  static constexpr const char *const COMMIT_FAILURE = "Failed to commit.: ";
  static constexpr const char *const ROLLBACK_FAILURE = "Failed to rollback: ";
  static constexpr const char *const SET_ALWAYS_SECURE_SEARCH_PATH =
      "Failed to set always-secure search path.: ";
  static constexpr const char *const PREPARE_FAILURE =
      "Failed to prepare of prepared statement.: ";
  static constexpr const char *const PREPARED_STATEMENT_EXECUTION_FAILURE =
      "Failed to execute prepared statement.: ";
  static constexpr const char *const READ_JSON_FAILURE =
      "Failed to read json. ";
  static constexpr const char *const WRITE_JSON_FAILURE =
      "Failed to write json. ";
  static constexpr const char *const CONVERT_STRING_TO_FLOAT_FAILURE =
      "Failed to convert a string to a floating point. ";
  static constexpr const char *const CONVERT_STRING_TO_INT_FAILURE =
      "Failed to convert a string to an integer. ";
  static constexpr const char *const METADATA_KEY_NOT_FOUND =
=======
  static constexpr const char* const CONNECT_FAILURE =
      "Failed to open connection to database.";
  static constexpr const char* const CLOSE_FAILURE =
      "Failed to close connection to database.";
  static constexpr const char* const NOT_INITIALIZED = "not initialized.";
  static constexpr const char* const START_TRANSACTION_FAILURE =
      "Failed to start transaction.: ";
  static constexpr const char* const COMMIT_FAILURE = "Failed to commit.: ";
  static constexpr const char* const ROLLBACK_FAILURE = "Failed to rollback: ";
  static constexpr const char* const SET_ALWAYS_SECURE_SEARCH_PATH =
      "Failed to set always-secure search path.: ";
  static constexpr const char* const PREPARE_FAILURE =
      "Failed to prepare of prepared statement.: ";
  static constexpr const char* const PREPARED_STATEMENT_EXECUTION_FAILURE =
      "Failed to execute prepared statement.: ";
  static constexpr const char* const READ_JSON_FAILURE =
      "Failed to read json. ";
  static constexpr const char* const WRITE_JSON_FAILURE =
      "Failed to write json. ";
  static constexpr const char* const CONVERT_STRING_TO_FLOAT_FAILURE =
      "Failed to convert a string to a floating point. ";
  static constexpr const char* const CONVERT_STRING_TO_INT_FAILURE =
      "Failed to convert a string to an integer. ";
  static constexpr const char* const METADATA_KEY_NOT_FOUND =
>>>>>>> 83953da5
      "Could not find such column name of metadata.: ";
};  // class Message

}  // namespace manager::metadata::db

<<<<<<< HEAD
#endif  // MANAGER_METADATA_DAO_COMMON_MESSAGE_H_
=======
#endif  // MANAGER_METADATA_MANAGER_INCLUDE_MANAGER_METADATA_DAO_COMMON_MESSAGE_H_
>>>>>>> 83953da5
<|MERGE_RESOLUTION|>--- conflicted
+++ resolved
@@ -14,45 +14,14 @@
  * limitations under the License.
  */
 
-<<<<<<< HEAD
-#ifndef MANAGER_METADATA_DAO_COMMON_MESSAGE_H_
-#define MANAGER_METADATA_DAO_COMMON_MESSAGE_H_
-=======
 #ifndef MANAGER_METADATA_MANAGER_INCLUDE_MANAGER_METADATA_DAO_COMMON_MESSAGE_H_
 #define MANAGER_METADATA_MANAGER_INCLUDE_MANAGER_METADATA_DAO_COMMON_MESSAGE_H_
->>>>>>> 83953da5
 
 namespace manager::metadata::db {
 /**
  * @brief message.
  */
 struct Message {
-<<<<<<< HEAD
-  static constexpr const char *const CONNECT_FAILURE =
-      "Failed to open connection to database.";
-  static constexpr const char *const CLOSE_FAILURE =
-      "Failed to close connection to database.";
-  static constexpr const char *const NOT_INITIALIZED = "not initialized.";
-  static constexpr const char *const START_TRANSACTION_FAILURE =
-      "Failed to start transaction.: ";
-  static constexpr const char *const COMMIT_FAILURE = "Failed to commit.: ";
-  static constexpr const char *const ROLLBACK_FAILURE = "Failed to rollback: ";
-  static constexpr const char *const SET_ALWAYS_SECURE_SEARCH_PATH =
-      "Failed to set always-secure search path.: ";
-  static constexpr const char *const PREPARE_FAILURE =
-      "Failed to prepare of prepared statement.: ";
-  static constexpr const char *const PREPARED_STATEMENT_EXECUTION_FAILURE =
-      "Failed to execute prepared statement.: ";
-  static constexpr const char *const READ_JSON_FAILURE =
-      "Failed to read json. ";
-  static constexpr const char *const WRITE_JSON_FAILURE =
-      "Failed to write json. ";
-  static constexpr const char *const CONVERT_STRING_TO_FLOAT_FAILURE =
-      "Failed to convert a string to a floating point. ";
-  static constexpr const char *const CONVERT_STRING_TO_INT_FAILURE =
-      "Failed to convert a string to an integer. ";
-  static constexpr const char *const METADATA_KEY_NOT_FOUND =
-=======
   static constexpr const char* const CONNECT_FAILURE =
       "Failed to open connection to database.";
   static constexpr const char* const CLOSE_FAILURE =
@@ -77,14 +46,9 @@
   static constexpr const char* const CONVERT_STRING_TO_INT_FAILURE =
       "Failed to convert a string to an integer. ";
   static constexpr const char* const METADATA_KEY_NOT_FOUND =
->>>>>>> 83953da5
       "Could not find such column name of metadata.: ";
 };  // class Message
 
 }  // namespace manager::metadata::db
 
-<<<<<<< HEAD
-#endif  // MANAGER_METADATA_DAO_COMMON_MESSAGE_H_
-=======
-#endif  // MANAGER_METADATA_MANAGER_INCLUDE_MANAGER_METADATA_DAO_COMMON_MESSAGE_H_
->>>>>>> 83953da5
+#endif  // MANAGER_METADATA_MANAGER_INCLUDE_MANAGER_METADATA_DAO_COMMON_MESSAGE_H_