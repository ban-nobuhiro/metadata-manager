--- conflicted
+++ resolved
@@ -14,13 +14,8 @@
  * limitations under the License.
  */
 
-<<<<<<< HEAD
-#ifndef MANAGER_METADATA_DAO_COMMON_CONFIG_H_
-#define MANAGER_METADATA_DAO_COMMON_CONFIG_H_
-=======
 #ifndef MANAGER_METADATA_MANAGER_INCLUDE_MANAGER_METADATA_DAO_COMMON_CONFIG_H_
 #define MANAGER_METADATA_MANAGER_INCLUDE_MANAGER_METADATA_DAO_COMMON_CONFIG_H_
->>>>>>> 83953da5
 
 #include <string>
 
@@ -37,11 +32,7 @@
    * for a Connection Strings.
    * A Connection Strings is set to this environment variable.
    */
-<<<<<<< HEAD
-  static constexpr const char *const TSURUGI_CONNECTION_STRING =
-=======
   static constexpr const char* const TSURUGI_CONNECTION_STRING =
->>>>>>> 83953da5
       "TSURUGI_CONNECTION_STRING";
 
   /**
@@ -50,16 +41,6 @@
    * this default connection strings
    * to obtain connection parameters.
    */
-<<<<<<< HEAD
-  static constexpr const char *const DEFAULT_CONNECTION_STRING =
-      "dbname=tsurugi";
-
-  /**
-   * @brief The name of the OS environment variable for the directory that stores the metadata.
-   * Directory that stores the metadata is set to this environment variable.
-   */
-  static constexpr const char *const TSURUGI_METADATA_DIR =
-=======
   static constexpr const char* const DEFAULT_CONNECTION_STRING =
       "dbname=tsurugi";
 
@@ -69,37 +50,22 @@
    * environment variable.
    */
   static constexpr const char* const TSURUGI_METADATA_DIR =
->>>>>>> 83953da5
       "TSURUGI_METADATA_DIR";
 
   /**
    * @brief The name of the OS environment variable in the user's home
    * directory.
    */
-<<<<<<< HEAD
-  static constexpr const char *const HOME_DIR = "HOME";
-=======
   static constexpr const char* const HOME_DIR = "HOME";
->>>>>>> 83953da5
 
   /**
    * @brief Default directory that stores the metadata.
    * Metadata is stored under $HOME/[default directory].
    */
-<<<<<<< HEAD
-  static constexpr const char *const DEFAULT_TSURUGI_METADATA_DIR =
-      ".local/tsurugi/metadata";
-
-=======
   static constexpr const char* const DEFAULT_TSURUGI_METADATA_DIR =
       ".local/tsurugi/metadata";
->>>>>>> 83953da5
 };  // class Config
 
 }  // namespace manager::metadata::db
 
-<<<<<<< HEAD
-#endif  // MANAGER_METADATA_DAO_COMMON_CONFIG_H_
-=======
-#endif  // MANAGER_METADATA_MANAGER_INCLUDE_MANAGER_METADATA_DAO_COMMON_CONFIG_H_
->>>>>>> 83953da5
+#endif  // MANAGER_METADATA_MANAGER_INCLUDE_MANAGER_METADATA_DAO_COMMON_CONFIG_H_