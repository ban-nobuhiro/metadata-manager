--- conflicted
+++ resolved
@@ -13,13 +13,8 @@
  * See the License for the specific language governing permissions and
  * limitations under the License.
  */
-<<<<<<< HEAD
-#ifndef MANAGER_METADATA_DAO_GENERIC_DAO_H_
-#define MANAGER_METADATA_DAO_GENERIC_DAO_H_
-=======
 #ifndef MANAGER_METADATA_MANAGER_INCLUDE_MANAGER_METADATA_DAO_GENERIC_DAO_H_
 #define MANAGER_METADATA_MANAGER_INCLUDE_MANAGER_METADATA_DAO_GENERIC_DAO_H_
->>>>>>> 83953da5
 
 #include "manager/metadata/error_code.h"
 
@@ -27,11 +22,6 @@
 
 class GenericDAO {
  public:
-<<<<<<< HEAD
-  enum TableName { STATISTICS = 0, TABLES, DATATYPES, COLUMNS };
-
-  virtual ~GenericDAO(){};
-=======
   enum class TableName {
     STATISTICS = 0,
     TABLES,
@@ -42,15 +32,10 @@
   };
 
   virtual ~GenericDAO() {}
->>>>>>> 83953da5
 
   virtual manager::metadata::ErrorCode prepare() const = 0;
 };  // class GenericDAO
 
 }  // namespace manager::metadata::db
 
-<<<<<<< HEAD
-#endif  // MANAGER_METADATA_DAO_GENERIC_DAO_H_
-=======
-#endif  // MANAGER_METADATA_MANAGER_INCLUDE_MANAGER_METADATA_DAO_GENERIC_DAO_H_
->>>>>>> 83953da5
+#endif  // MANAGER_METADATA_MANAGER_INCLUDE_MANAGER_METADATA_DAO_GENERIC_DAO_H_