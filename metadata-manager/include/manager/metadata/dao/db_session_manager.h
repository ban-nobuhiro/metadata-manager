--- conflicted
+++ resolved
@@ -13,13 +13,8 @@
  * See the License for the specific language governing permissions and
  * limitations under the License.
  */
-<<<<<<< HEAD
-#ifndef MANAGER_METADATA_DAO_DB_SESSION_MANAGER_H_
-#define MANAGER_METADATA_DAO_DB_SESSION_MANAGER_H_
-=======
 #ifndef MANAGER_METADATA_MANAGER_INCLUDE_MANAGER_METADATA_DAO_DB_SESSION_MANAGER_H_
 #define MANAGER_METADATA_MANAGER_INCLUDE_MANAGER_METADATA_DAO_DB_SESSION_MANAGER_H_
->>>>>>> 83953da5
 
 #include <memory>
 #include <string>
@@ -31,23 +26,6 @@
 
 class DBSessionManager {
  public:
-<<<<<<< HEAD
-  virtual ~DBSessionManager(){};
-
-  virtual manager::metadata::ErrorCode get_dao(
-      GenericDAO::TableName table_name, std::shared_ptr<GenericDAO> &gdao) = 0;
-
-  virtual manager::metadata::ErrorCode start_transaction() = 0;
-  virtual manager::metadata::ErrorCode commit() = 0;
-  virtual manager::metadata::ErrorCode rollback() = 0;
-
- protected:
-  manager::metadata::ErrorCode create_dao(
-      GenericDAO::TableName table_name,
-      manager::metadata::db::DBSessionManager *session_manager,
-      std::shared_ptr<GenericDAO> &gdao) const;
-
-=======
   virtual ~DBSessionManager() {}
 
   virtual manager::metadata::ErrorCode get_dao(
@@ -63,13 +41,8 @@
       const GenericDAO::TableName table_name,
       const manager::metadata::db::DBSessionManager* session_manager,
       std::shared_ptr<GenericDAO>& gdao) const;
->>>>>>> 83953da5
 };  // class DBSessionManager
 
 }  // namespace manager::metadata::db
 
-<<<<<<< HEAD
-#endif  // MANAGER_METADATA_DAO_DB_SESSION_MANAGER_H_
-=======
-#endif  // MANAGER_METADATA_MANAGER_INCLUDE_MANAGER_METADATA_DAO_DB_SESSION_MANAGER_H_
->>>>>>> 83953da5
+#endif  // MANAGER_METADATA_MANAGER_INCLUDE_MANAGER_METADATA_DAO_DB_SESSION_MANAGER_H_