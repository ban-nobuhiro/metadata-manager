/*
 * Copyright 2020-2021 tsurugi project.
 *
 * Licensed under the Apache License, version 2.0 (the "License");
 * you may not use this file except in compliance with the License.
 * You may obtain a copy of the License at
 *
 *     http://www.apache.org/licenses/LICENSE-2.0
 *
 * Unless required by applicable law or agreed to in writing, software
 * distributed under the License is distributed on an "AS IS" BASIS,
 * WITHOUT WARRANTIES OR CONDITIONS OF ANY KIND, either express or implied.
 * See the License for the specific language governing permissions and
 * limitations under the License.
 */
<<<<<<< HEAD
#ifndef MANAGER_METADATA_TABLES_H_
#define MANAGER_METADATA_TABLES_H_

=======
#ifndef MANAGER_METADATA_MANAGER_INCLUDE_MANAGER_METADATA_TABLES_H_
#define MANAGER_METADATA_MANAGER_INCLUDE_MANAGER_METADATA_TABLES_H_

#include <boost/property_tree/ptree.hpp>
#include <string_view>
#include <vector>

#include "manager/metadata/error_code.h"
>>>>>>> 83953da5
#include "manager/metadata/metadata.h"

namespace manager::metadata {

class Tables : public Metadata {
 public:
<<<<<<< HEAD
  // root node.
  static constexpr const char *const TABLES_NODE = "tables";

  // table metadata-object.
  // ID is defined in base class.
  // NAME is defined in base class.
  static constexpr const char *const NAMESPACE = "namespace";
  static constexpr const char *const COLUMNS_NODE = "columns";
  static constexpr const char *const PRIMARY_KEY_NODE = "primaryKey";
  static constexpr const char *const RELTUPLES = "reltuples";

  // column metadata-object.
  struct Column {
    static constexpr const char *const ID = "id";
    static constexpr const char *const TABLE_ID = "tableId";
    static constexpr const char *const NAME = "name";
    static constexpr const char *const ORDINAL_POSITION = "ordinalPosition";
    static constexpr const char *const DATA_TYPE_ID = "dataTypeId";
    static constexpr const char *const DATA_LENGTH = "dataLength";
    static constexpr const char *const VARYING = "varying";
    static constexpr const char *const NULLABLE = "nullable";
    static constexpr const char *const DEFAULT = "defaultExpr";
    static constexpr const char *const DIRECTION = "direction";
=======
  // table metadata-object.
  // FORMAT_VERSION is defined in base class.
  // GENERATION is defined in base class.
  // ID is defined in base class.
  // NAME is defined in base class.
  static constexpr const char* const NAMESPACE = "namespace";
  static constexpr const char* const COLUMNS_NODE = "columns";
  static constexpr const char* const PRIMARY_KEY_NODE = "primaryKey";
  static constexpr const char* const TUPLES = "tuples";
  static constexpr const char* const OWNER_ROLE_ID = "ownerRoleId";
  static constexpr const char* const ACL = "acl";

  // column metadata-object.
  struct Column {
    static constexpr const char* const FORMAT_VERSION = "formatVersion";
    static constexpr const char* const GENERATION = "generation";
    static constexpr const char* const ID = "id";
    static constexpr const char* const TABLE_ID = "tableId";
    static constexpr const char* const NAME = "name";
    static constexpr const char* const ORDINAL_POSITION = "ordinalPosition";
    static constexpr const char* const DATA_TYPE_ID = "dataTypeId";
    static constexpr const char* const DATA_LENGTH = "dataLength";
    static constexpr const char* const VARYING = "varying";
    static constexpr const char* const NULLABLE = "nullable";
    static constexpr const char* const DEFAULT = "defaultExpr";
    static constexpr const char* const DIRECTION = "direction";
>>>>>>> 83953da5

    /**
     * @brief represents sort direction of elements.
     */
    enum class Direction {
<<<<<<< HEAD

=======
>>>>>>> 83953da5
      /**
       * @brief default order.
       */
      DEFAULT = 0,

      /**
       * @brief ascendant order.
       */
      ASCENDANT,

      /**
       * @brief descendant order.
       */
      DESCENDANT,
    };
  };

<<<<<<< HEAD
  Tables(std::string_view database, std::string_view component = "visitor");

  Tables(const Tables &) = delete;
  Tables &operator=(const Tables &) = delete;

  ErrorCode init() override;
  ErrorCode add(boost::property_tree::ptree &object) override;
  ErrorCode add(boost::property_tree::ptree &object,
                ObjectIdType *object_id) override;
  ErrorCode get(const ObjectIdType object_id,
                boost::property_tree::ptree &object) override;
  ErrorCode get(std::string_view object_name,
                boost::property_tree::ptree &object) override;
  ErrorCode remove(const ObjectIdType object_id) override;
  ErrorCode remove(const char *object_name, ObjectIdType *object_id) override;
=======
  explicit Tables(std::string_view database)
      : Tables(database, kDefaultComponent) {}
  Tables(std::string_view database, std::string_view component);

  Tables(const Tables&) = delete;
  Tables& operator=(const Tables&) = delete;

  ErrorCode init() const override;

  ErrorCode add(const boost::property_tree::ptree& object) const override;
  ErrorCode add(const boost::property_tree::ptree& object,
                ObjectIdType* object_id) const override;

  ErrorCode get(const ObjectIdType object_id,
                boost::property_tree::ptree& object) const override;
  ErrorCode get(std::string_view object_name,
                boost::property_tree::ptree& object) const override;
  ErrorCode get_all(
      std::vector<boost::property_tree::ptree>& container) const override;

  ErrorCode get_statistic(const ObjectIdType table_id,
                          boost::property_tree::ptree& object) const;
  ErrorCode get_statistic(std::string_view table_name,
                          boost::property_tree::ptree& object) const;
  ErrorCode set_statistic(boost::property_tree::ptree& object) const;

  ErrorCode remove(const ObjectIdType object_id) const override;
  ErrorCode remove(std::string_view object_name,
                   ObjectIdType* object_id) const override;

  ErrorCode confirm_permission_in_acls(const ObjectIdType object_id,
                                       const char* permission,
                                       bool& check_result) const;
  ErrorCode confirm_permission_in_acls(std::string_view object_name,
                                       const char* permission,
                                       bool& check_result) const;

 private:
  manager::metadata::ErrorCode param_check_metadata_add(
      const boost::property_tree::ptree& object) const;
  manager::metadata::ErrorCode param_check_statistic_update(
      const boost::property_tree::ptree& object) const;
>>>>>>> 83953da5
};  // class Tables

}  // namespace manager::metadata

<<<<<<< HEAD
#endif  // MANAGER_METADATA_TABLES_H_
=======
#endif  // MANAGER_METADATA_MANAGER_INCLUDE_MANAGER_METADATA_TABLES_H_
>>>>>>> 83953da5
<|MERGE_RESOLUTION|>--- conflicted
+++ resolved
@@ -13,11 +13,6 @@
  * See the License for the specific language governing permissions and
  * limitations under the License.
  */
-<<<<<<< HEAD
-#ifndef MANAGER_METADATA_TABLES_H_
-#define MANAGER_METADATA_TABLES_H_
-
-=======
 #ifndef MANAGER_METADATA_MANAGER_INCLUDE_MANAGER_METADATA_TABLES_H_
 #define MANAGER_METADATA_MANAGER_INCLUDE_MANAGER_METADATA_TABLES_H_
 
@@ -26,38 +21,12 @@
 #include <vector>
 
 #include "manager/metadata/error_code.h"
->>>>>>> 83953da5
 #include "manager/metadata/metadata.h"
 
 namespace manager::metadata {
 
 class Tables : public Metadata {
  public:
-<<<<<<< HEAD
-  // root node.
-  static constexpr const char *const TABLES_NODE = "tables";
-
-  // table metadata-object.
-  // ID is defined in base class.
-  // NAME is defined in base class.
-  static constexpr const char *const NAMESPACE = "namespace";
-  static constexpr const char *const COLUMNS_NODE = "columns";
-  static constexpr const char *const PRIMARY_KEY_NODE = "primaryKey";
-  static constexpr const char *const RELTUPLES = "reltuples";
-
-  // column metadata-object.
-  struct Column {
-    static constexpr const char *const ID = "id";
-    static constexpr const char *const TABLE_ID = "tableId";
-    static constexpr const char *const NAME = "name";
-    static constexpr const char *const ORDINAL_POSITION = "ordinalPosition";
-    static constexpr const char *const DATA_TYPE_ID = "dataTypeId";
-    static constexpr const char *const DATA_LENGTH = "dataLength";
-    static constexpr const char *const VARYING = "varying";
-    static constexpr const char *const NULLABLE = "nullable";
-    static constexpr const char *const DEFAULT = "defaultExpr";
-    static constexpr const char *const DIRECTION = "direction";
-=======
   // table metadata-object.
   // FORMAT_VERSION is defined in base class.
   // GENERATION is defined in base class.
@@ -84,16 +53,11 @@
     static constexpr const char* const NULLABLE = "nullable";
     static constexpr const char* const DEFAULT = "defaultExpr";
     static constexpr const char* const DIRECTION = "direction";
->>>>>>> 83953da5
 
     /**
      * @brief represents sort direction of elements.
      */
     enum class Direction {
-<<<<<<< HEAD
-
-=======
->>>>>>> 83953da5
       /**
        * @brief default order.
        */
@@ -111,23 +75,6 @@
     };
   };
 
-<<<<<<< HEAD
-  Tables(std::string_view database, std::string_view component = "visitor");
-
-  Tables(const Tables &) = delete;
-  Tables &operator=(const Tables &) = delete;
-
-  ErrorCode init() override;
-  ErrorCode add(boost::property_tree::ptree &object) override;
-  ErrorCode add(boost::property_tree::ptree &object,
-                ObjectIdType *object_id) override;
-  ErrorCode get(const ObjectIdType object_id,
-                boost::property_tree::ptree &object) override;
-  ErrorCode get(std::string_view object_name,
-                boost::property_tree::ptree &object) override;
-  ErrorCode remove(const ObjectIdType object_id) override;
-  ErrorCode remove(const char *object_name, ObjectIdType *object_id) override;
-=======
   explicit Tables(std::string_view database)
       : Tables(database, kDefaultComponent) {}
   Tables(std::string_view database, std::string_view component);
@@ -170,13 +117,8 @@
       const boost::property_tree::ptree& object) const;
   manager::metadata::ErrorCode param_check_statistic_update(
       const boost::property_tree::ptree& object) const;
->>>>>>> 83953da5
 };  // class Tables
 
 }  // namespace manager::metadata
 
-<<<<<<< HEAD
-#endif  // MANAGER_METADATA_TABLES_H_
-=======
-#endif  // MANAGER_METADATA_MANAGER_INCLUDE_MANAGER_METADATA_TABLES_H_
->>>>>>> 83953da5
+#endif  // MANAGER_METADATA_MANAGER_INCLUDE_MANAGER_METADATA_TABLES_H_