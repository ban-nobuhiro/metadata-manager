--- conflicted
+++ resolved
@@ -28,31 +28,15 @@
 namespace manager::metadata {
 
 struct DataType : public Object {
-<<<<<<< HEAD
-=======
   int64_t pg_data_type;
   std::string pg_data_type_name;
   std::string pg_data_type_qualified_name;
 
->>>>>>> 9367f4a7
   static constexpr const char* const PG_DATA_TYPE = "pg_dataType";
   static constexpr const char* const PG_DATA_TYPE_NAME = "pg_dataTypeName";
   static constexpr const char* const PG_DATA_TYPE_QUALIFIED_NAME =
       "pg_dataTypeQualifiedName";
 
-<<<<<<< HEAD
-  int64_t pg_data_type;
-  std::string pg_data_type_name;
-  std::string pg_data_type_qualified_name;
-
-  DataType() 
-      : Object(),
-        pg_data_type(INVALID_VALUE),
-        pg_data_type_name(""),
-        pg_data_type_qualified_name("") {}
-  boost::property_tree::ptree convert_to_ptree() const override;
-  void convert_from_ptree(const boost::property_tree::ptree& pt) override;
-=======
   DataType() 
       : pg_data_type(INVALID_VALUE),
         pg_data_type_name(""),
@@ -60,7 +44,6 @@
       {}
   boost::property_tree::ptree convert_to_ptree() const override;
   void convert_from_ptree(const boost::property_tree::ptree& ptree) override;
->>>>>>> 9367f4a7
 };
 
 class DataTypes : public Metadata {
