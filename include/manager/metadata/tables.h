/*
 * Copyright 2020-2022 tsurugi project.
 *
 * Licensed under the Apache License, version 2.0 (the "License");
 * you may not use this file except in compliance with the License.
 * You may obtain a copy of the License at
 *
 *     http://www.apache.org/licenses/LICENSE-2.0
 *
 * Unless required by applicable law or agreed to in writing, software
 * distributed under the License is distributed on an "AS IS" BASIS,
 * WITHOUT WARRANTIES OR CONDITIONS OF ANY KIND, either express or implied.
 * See the License for the specific language governing permissions and
 * limitations under the License.
 */
#ifndef MANAGER_METADATA_TABLES_H_
#define MANAGER_METADATA_TABLES_H_

#include <string>
#include <string_view>
#include <vector>

#include <boost/property_tree/ptree.hpp>

#include "manager/metadata/constraints.h"
#include "manager/metadata/error_code.h"
#include "manager/metadata/indexes.h"
#include "manager/metadata/metadata.h"
#include "manager/metadata/indexes.h"
#include "manager/metadata/constraints.h"

namespace manager::metadata {
/**
 * @brief Column metadata object.
 */
struct Column : public Object {
<<<<<<< HEAD
  static constexpr const char* const TABLE_ID         = "tableId";
  static constexpr const char* const ORDINAL_POSITION = "ordinalPosition";
  static constexpr const char* const DATA_TYPE_ID     = "dataTypeId";
  static constexpr const char* const DATA_LENGTH      = "dataLength";
  static constexpr const char* const DATA_LENGTHS     = "dataLengths";
  static constexpr const char* const VARYING          = "varying";
  static constexpr const char* const NULLABLE         = "nullable";
  static constexpr const char* const DEFAULT_EXPR     = "defaultExpr";
  static constexpr const char* const DIRECTION        = "direction";

  static constexpr const int64_t ORDINAL_POSITION_BASE_INDEX = 1;

  int64_t               table_id;
  int64_t               ordinal_position;
  int64_t               data_type_id;
  int64_t               data_length;
  std::vector<int64_t>  data_lengths;
  bool                  varying;
  bool                  nullable;
  std::string           default_expr;
  int64_t               direction;

	Column() 
=======
  int64_t     table_id;
  int64_t     ordinal_position;
  int64_t     data_type_id;
  int64_t     data_length;
  std::vector<int64_t>  data_lengths;
  bool        varying;
  bool        nullable;
  std::string default_expr;
  int64_t     direction;

  static constexpr const int64_t ORDINAL_POSITION_BASE_INDEX = 1;
  static constexpr const char* const TABLE_ID                = "tableId";
  static constexpr const char* const ORDINAL_POSITION        = "ordinalPosition";
  static constexpr const char* const DATA_TYPE_ID            = "dataTypeId";
  static constexpr const char* const DATA_LENGTH             = "dataLength";
  static constexpr const char* const VARYING                 = "varying";
  static constexpr const char* const NULLABLE                = "nullable";
  static constexpr const char* const DEFAULT_EXPR            = "defaultExpr";
  static constexpr const char* const DIRECTION               = "direction";

  Column()
>>>>>>> 9367f4a7
      : Object(),
        table_id(INVALID_OBJECT_ID),
        ordinal_position(INVALID_VALUE),
        data_type_id(INVALID_OBJECT_ID),
        data_length(INVALID_VALUE),
        varying(false),
        nullable(false) {}
  boost::property_tree::ptree convert_to_ptree() const override;
<<<<<<< HEAD
  void convert_from_ptree(const boost::property_tree::ptree& pt) override;
=======
  void convert_from_ptree(const boost::property_tree::ptree& ptree) override;
>>>>>>> 9367f4a7
};

/**
 * @brief Table metadata object.
 */
struct Table : public ClassObject {
<<<<<<< HEAD
  static constexpr const char* const OWNER_ID   = "ownerId";
  static constexpr const char* const TUPLES     = "tuples";

  int64_t     owner_id;
  int64_t     tuples;
  std::vector<int64_t>    primary_keys;
  std::vector<Column>	    columns;
  std::vector<Index>      indexes;
  std::vector<Constraint> constraints;

  Table()
      : ClassObject(),
        owner_id(INVALID_OBJECT_ID), 
        tuples(INVALID_VALUE) {}
  boost::property_tree::ptree convert_to_ptree() const override;
  void convert_from_ptree(const boost::property_tree::ptree& pt) override;
=======
  std::string          namespace_name;
  int64_t              owner_id;
  int64_t              tuples;
  std::vector<int64_t> primary_keys;
  std::vector<Column>  columns;
  std::vector<Index>   indexes;
  std::vector<Constraint> constraints;

  static constexpr const char* const NAMESPACE = "namespace";
  static constexpr const char* const OWNER_ID  = "ownerId";
  static constexpr const char* const TUPLES    = "tuples";

  Table() : ClassObject(), namespace_name(""), owner_id(INVALID_OBJECT_ID), tuples(INVALID_VALUE) {}
  boost::property_tree::ptree convert_to_ptree() const override;
  void convert_from_ptree(const boost::property_tree::ptree& ptree) override;
>>>>>>> 9367f4a7
};

/**
 * @brief Container of table metadata objects.
 */
class Tables : public Metadata {
 public:
  /**
   * @brief Field name constant indicating the namespace of the metadata.
   */
  static constexpr const char* const NAMESPACE = "namespace";
  /**
   * @brief Field name constant indicating the columns node of the metadata.
   */
  static constexpr const char* const COLUMNS_NODE = "columns";
  /**
   * @brief Field name constant indicating the constraints node of the metadata.
   */
  static constexpr const char* const CONSTRAINTS_NODE = "constraints";
  /**
   * @brief Field name constant indicating the primary keys of the metadata.
   */
  static constexpr const char* const PRIMARY_KEY_NODE = "primaryKey";
  /**
   * @brief Field name constant indicating the tuples of the metadata.
   */
  static constexpr const char* const TUPLES = "tuples";
  /**
   * @brief Field name constant indicating the owner role id of the metadata.
   */
  static constexpr const char* const OWNER_ROLE_ID = "ownerRoleId";
  /**
   * @brief Field name constant indicating the acl of the metadata.
   */
  static constexpr const char* const ACL = "acl";

  // column metadata-object.
  struct Column {
    /**
     * @brief Field name constant indicating the format version of the metadata.
     */
    static constexpr const char* const FORMAT_VERSION = "formatVersion";
    /**
     * @brief Field name constant indicating the generation of the metadata.
     */
    static constexpr const char* const GENERATION = "generation";
    /**
     * @brief Field name constant indicating the object id of the metadata.
     */
    static constexpr const char* const ID = "id";
    /**
     * @brief Field name constant indicating the table id of the metadata.
     */
    static constexpr const char* const TABLE_ID = "tableId";
    /**
     * @brief Field name constant indicating the column name of the metadata.
     */
    static constexpr const char* const NAME = "name";
    /**
     * @brief Field name constant indicating the ordinal position of the metadata.
     */
    static constexpr const char* const ORDINAL_POSITION = "ordinalPosition";
    /**
     * @brief Field name constant indicating the data type id of the metadata.
     */
    static constexpr const char* const DATA_TYPE_ID = "dataTypeId";
    /**
     * @brief Field name constant indicating the data length of the metadata.
     */
<<<<<<< HEAD
    static constexpr const char* const DATA_LENGTH = "dataLength";
=======
    static constexpr const char* const DATA_LENGTH  = "dataLength";
>>>>>>> 9367f4a7
    static constexpr const char* const DATA_LENGTHS = "dataLengths";
    /**
     * @brief Field name constant indicating the varying of the metadata.
     */
    static constexpr const char* const VARYING = "varying";
    /**
     * @brief Field name constant indicating the nullable of the metadata.
     */
    static constexpr const char* const NULLABLE = "nullable";
    /**
     * @brief Field name constant indicating the default expression of the metadata.
     */
    static constexpr const char* const DEFAULT = "defaultExpr";
    /**
     * @brief Field name constant indicating the direction of the metadata.
     */
    static constexpr const char* const DIRECTION = "direction";

    /**
     * @brief represents sort direction of elements.
     */
    enum class Direction {
      DEFAULT = 0,  //!< @brief Default order.
      ASCENDANT,    //!< @brief Ascendant order.
      DESCENDANT,   //!< @brief Descendant order.
    };
  };

  /**
   * @brief Field name constants for metadata indicating
   *   table authorization information.
   */
  static constexpr const char* const TABLE_ACL_NODE = "tables";

  explicit Tables(std::string_view database) : Tables(database, kDefaultComponent) {}
  Tables(std::string_view database, std::string_view component);

  Tables(const Tables&)            = delete;
  Tables& operator=(const Tables&) = delete;

  ErrorCode init() const override;

  ErrorCode add(const boost::property_tree::ptree& object) const override;
<<<<<<< HEAD
  ErrorCode add(const boost::property_tree::ptree& object,
                ObjectId* object_id) const override;

  ErrorCode get(const ObjectId object_id,
                boost::property_tree::ptree& object) const override;
  ErrorCode get(std::string_view object_name,
                boost::property_tree::ptree& object) const override;
  ErrorCode get_all(
      std::vector<boost::property_tree::ptree>& container) const override;

  ErrorCode get_statistic(const ObjectId table_id,
                          boost::property_tree::ptree& object) const;
  ErrorCode get_statistic(std::string_view table_name,
                          boost::property_tree::ptree& object) const;
=======
  ErrorCode add(const boost::property_tree::ptree& object, ObjectId* object_id) const override;

  ErrorCode get(const ObjectId object_id, boost::property_tree::ptree& object) const override;
  ErrorCode get(std::string_view object_name, boost::property_tree::ptree& object) const override;
  ErrorCode get_all(std::vector<boost::property_tree::ptree>& container) const override;

  ErrorCode get_statistic(const ObjectId table_id, boost::property_tree::ptree& object) const;
  ErrorCode get_statistic(std::string_view table_name, boost::property_tree::ptree& object) const;
>>>>>>> 9367f4a7
  ErrorCode set_statistic(boost::property_tree::ptree& object) const;

  ErrorCode update(const ObjectIdType object_id,
                   const boost::property_tree::ptree& object) const override;

  ErrorCode remove(const ObjectIdType object_id) const override;
<<<<<<< HEAD
  ErrorCode remove(std::string_view object_name,
                   ObjectId* object_id) const override;
=======
  ErrorCode remove(std::string_view object_name, ObjectId* object_id) const override;
>>>>>>> 9367f4a7

  ErrorCode get_acls(std::string_view token, boost::property_tree::ptree& acls) const;

<<<<<<< HEAD
  ErrorCode confirm_permission_in_acls(const ObjectId object_id,
                                       const char* permission,
=======
  ErrorCode confirm_permission_in_acls(const ObjectId object_id, const char* permission,
>>>>>>> 9367f4a7
                                       bool& check_result) const;
  ErrorCode confirm_permission_in_acls(std::string_view object_name, const char* permission,
                                       bool& check_result) const;

  ErrorCode add(const manager::metadata::Table& table) const;
<<<<<<< HEAD
  ErrorCode add(const manager::metadata::Table& table,
                ObjectIdType* object_id) const;

  ErrorCode get(const ObjectIdType object_id,
                manager::metadata::Table& table) const;
  ErrorCode get(std::string_view table_name,
                manager::metadata::Table& table) const;
=======
  ErrorCode add(const manager::metadata::Table& table, ObjectIdType* object_id) const;

  ErrorCode get(const ObjectIdType object_id, manager::metadata::Table& table) const;
  ErrorCode get(std::string_view table_name, manager::metadata::Table& table) const;
>>>>>>> 9367f4a7

  ErrorCode get_all(
    std::vector<manager::metadata::Table>& tables) const;

 private:
  manager::metadata::ErrorCode param_check_metadata_add(
      const boost::property_tree::ptree& object) const;
  manager::metadata::ErrorCode param_check_statistic_update(
      const boost::property_tree::ptree& object) const;
};  // class Tables

}  // namespace manager::metadata

#endif  // MANAGER_METADATA_TABLES_H_<|MERGE_RESOLUTION|>--- conflicted
+++ resolved
@@ -34,31 +34,6 @@
  * @brief Column metadata object.
  */
 struct Column : public Object {
-<<<<<<< HEAD
-  static constexpr const char* const TABLE_ID         = "tableId";
-  static constexpr const char* const ORDINAL_POSITION = "ordinalPosition";
-  static constexpr const char* const DATA_TYPE_ID     = "dataTypeId";
-  static constexpr const char* const DATA_LENGTH      = "dataLength";
-  static constexpr const char* const DATA_LENGTHS     = "dataLengths";
-  static constexpr const char* const VARYING          = "varying";
-  static constexpr const char* const NULLABLE         = "nullable";
-  static constexpr const char* const DEFAULT_EXPR     = "defaultExpr";
-  static constexpr const char* const DIRECTION        = "direction";
-
-  static constexpr const int64_t ORDINAL_POSITION_BASE_INDEX = 1;
-
-  int64_t               table_id;
-  int64_t               ordinal_position;
-  int64_t               data_type_id;
-  int64_t               data_length;
-  std::vector<int64_t>  data_lengths;
-  bool                  varying;
-  bool                  nullable;
-  std::string           default_expr;
-  int64_t               direction;
-
-	Column() 
-=======
   int64_t     table_id;
   int64_t     ordinal_position;
   int64_t     data_type_id;
@@ -80,7 +55,6 @@
   static constexpr const char* const DIRECTION               = "direction";
 
   Column()
->>>>>>> 9367f4a7
       : Object(),
         table_id(INVALID_OBJECT_ID),
         ordinal_position(INVALID_VALUE),
@@ -89,35 +63,13 @@
         varying(false),
         nullable(false) {}
   boost::property_tree::ptree convert_to_ptree() const override;
-<<<<<<< HEAD
-  void convert_from_ptree(const boost::property_tree::ptree& pt) override;
-=======
   void convert_from_ptree(const boost::property_tree::ptree& ptree) override;
->>>>>>> 9367f4a7
 };
 
 /**
  * @brief Table metadata object.
  */
 struct Table : public ClassObject {
-<<<<<<< HEAD
-  static constexpr const char* const OWNER_ID   = "ownerId";
-  static constexpr const char* const TUPLES     = "tuples";
-
-  int64_t     owner_id;
-  int64_t     tuples;
-  std::vector<int64_t>    primary_keys;
-  std::vector<Column>	    columns;
-  std::vector<Index>      indexes;
-  std::vector<Constraint> constraints;
-
-  Table()
-      : ClassObject(),
-        owner_id(INVALID_OBJECT_ID), 
-        tuples(INVALID_VALUE) {}
-  boost::property_tree::ptree convert_to_ptree() const override;
-  void convert_from_ptree(const boost::property_tree::ptree& pt) override;
-=======
   std::string          namespace_name;
   int64_t              owner_id;
   int64_t              tuples;
@@ -133,7 +85,6 @@
   Table() : ClassObject(), namespace_name(""), owner_id(INVALID_OBJECT_ID), tuples(INVALID_VALUE) {}
   boost::property_tree::ptree convert_to_ptree() const override;
   void convert_from_ptree(const boost::property_tree::ptree& ptree) override;
->>>>>>> 9367f4a7
 };
 
 /**
@@ -203,11 +154,7 @@
     /**
      * @brief Field name constant indicating the data length of the metadata.
      */
-<<<<<<< HEAD
-    static constexpr const char* const DATA_LENGTH = "dataLength";
-=======
     static constexpr const char* const DATA_LENGTH  = "dataLength";
->>>>>>> 9367f4a7
     static constexpr const char* const DATA_LENGTHS = "dataLengths";
     /**
      * @brief Field name constant indicating the varying of the metadata.
@@ -251,22 +198,6 @@
   ErrorCode init() const override;
 
   ErrorCode add(const boost::property_tree::ptree& object) const override;
-<<<<<<< HEAD
-  ErrorCode add(const boost::property_tree::ptree& object,
-                ObjectId* object_id) const override;
-
-  ErrorCode get(const ObjectId object_id,
-                boost::property_tree::ptree& object) const override;
-  ErrorCode get(std::string_view object_name,
-                boost::property_tree::ptree& object) const override;
-  ErrorCode get_all(
-      std::vector<boost::property_tree::ptree>& container) const override;
-
-  ErrorCode get_statistic(const ObjectId table_id,
-                          boost::property_tree::ptree& object) const;
-  ErrorCode get_statistic(std::string_view table_name,
-                          boost::property_tree::ptree& object) const;
-=======
   ErrorCode add(const boost::property_tree::ptree& object, ObjectId* object_id) const override;
 
   ErrorCode get(const ObjectId object_id, boost::property_tree::ptree& object) const override;
@@ -275,50 +206,29 @@
 
   ErrorCode get_statistic(const ObjectId table_id, boost::property_tree::ptree& object) const;
   ErrorCode get_statistic(std::string_view table_name, boost::property_tree::ptree& object) const;
->>>>>>> 9367f4a7
   ErrorCode set_statistic(boost::property_tree::ptree& object) const;
 
   ErrorCode update(const ObjectIdType object_id,
                    const boost::property_tree::ptree& object) const override;
 
+  ErrorCode update(const ObjectIdType object_id,
+                   const boost::property_tree::ptree& object) const override;
+
   ErrorCode remove(const ObjectIdType object_id) const override;
-<<<<<<< HEAD
-  ErrorCode remove(std::string_view object_name,
-                   ObjectId* object_id) const override;
-=======
   ErrorCode remove(std::string_view object_name, ObjectId* object_id) const override;
->>>>>>> 9367f4a7
 
   ErrorCode get_acls(std::string_view token, boost::property_tree::ptree& acls) const;
 
-<<<<<<< HEAD
-  ErrorCode confirm_permission_in_acls(const ObjectId object_id,
-                                       const char* permission,
-=======
   ErrorCode confirm_permission_in_acls(const ObjectId object_id, const char* permission,
->>>>>>> 9367f4a7
                                        bool& check_result) const;
   ErrorCode confirm_permission_in_acls(std::string_view object_name, const char* permission,
                                        bool& check_result) const;
 
   ErrorCode add(const manager::metadata::Table& table) const;
-<<<<<<< HEAD
-  ErrorCode add(const manager::metadata::Table& table,
-                ObjectIdType* object_id) const;
-
-  ErrorCode get(const ObjectIdType object_id,
-                manager::metadata::Table& table) const;
-  ErrorCode get(std::string_view table_name,
-                manager::metadata::Table& table) const;
-=======
   ErrorCode add(const manager::metadata::Table& table, ObjectIdType* object_id) const;
 
   ErrorCode get(const ObjectIdType object_id, manager::metadata::Table& table) const;
   ErrorCode get(std::string_view table_name, manager::metadata::Table& table) const;
->>>>>>> 9367f4a7
-
-  ErrorCode get_all(
-    std::vector<manager::metadata::Table>& tables) const;
 
  private:
   manager::metadata::ErrorCode param_check_metadata_add(
