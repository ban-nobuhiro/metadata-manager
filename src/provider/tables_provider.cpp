--- conflicted
+++ resolved
@@ -102,24 +102,6 @@
 
   // Add metadata object to table metadata table.
   error = tables_dao_->insert_table_metadata(object, table_id);
-<<<<<<< HEAD
-
-  // Add column metadata object to column metadata table.
-  if (error == ErrorCode::OK) {
-    BOOST_FOREACH (const ptree::value_type& node,
-                   object.get_child(Tables::COLUMNS_NODE)) {
-      // Copy to the temporary area.
-      ptree column = node.second;
-
-      // Erase  the columns ID.
-      column.erase(Tables::Column::ID);
-
-      // Add metadata object to columns metadata table.
-      error = columns_dao_->insert_column_metadata(table_id, column);
-      if (error != ErrorCode::OK) {
-        // When an error occurs, the process is aborted.
-        break;
-=======
 
   // Add column metadata object to column metadata table.
   if (error == ErrorCode::OK) {
@@ -160,7 +142,6 @@
         if (error != ErrorCode::OK) {
           break;
         }
->>>>>>> 9367f4a7
       }
     }
   }
@@ -308,24 +289,14 @@
 
 /**
  * @brief Updates the table metadata table with the specified table statistics.
-<<<<<<< HEAD
  * @param (table_id)  [in]  Table ID of the table metadata to be updated.
  * @param (object)    [in]  Table metadata object.
-=======
- * @param table_id  [in]  Table ID of the table metadata to be updated.
- * @param object    [in]  Table metadata object.
->>>>>>> 9367f4a7
  * @retval ErrorCode::OK if success,
  * @retval ErrorCode::ID_NOT_FOUND if the table id does not exist.
  * @retval otherwise an error code.
  */
-<<<<<<< HEAD
 ErrorCode TablesProvider::update_table_metadata(
     const ObjectIdType table_id, const boost::property_tree::ptree& object) {
-=======
-ErrorCode TablesProvider::update_table_metadata(const ObjectIdType table_id,
-                                                const boost::property_tree::ptree& object) {
->>>>>>> 9367f4a7
   ErrorCode error = ErrorCode::UNKNOWN;
 
   // Initialization
@@ -347,29 +318,15 @@
 
   // Remove a metadata object from the column metadata table.
   if (error == ErrorCode::OK) {
-<<<<<<< HEAD
     error = columns_dao_->delete_column_metadata(Tables::Column::TABLE_ID,
                                                  std::to_string(table_id));
-=======
-    // Delete records associated with TableID.
-    error =
-        columns_dao_->delete_column_metadata(Tables::Column::TABLE_ID, std::to_string(table_id));
-    // No record is found, it is treated as a success.
-    error = (error == ErrorCode::NOT_FOUND ? ErrorCode::OK : error);
->>>>>>> 9367f4a7
   }
 
   // Add metadata object to column metadata table.
   if (error == ErrorCode::OK) {
-<<<<<<< HEAD
     BOOST_FOREACH (const ptree::value_type& node,
                    object.get_child(Tables::COLUMNS_NODE)) {
       ptree column = node.second;
-=======
-    // Add metadata object to columns metadata table.
-    BOOST_FOREACH (const ptree::value_type& node, object.get_child(Tables::COLUMNS_NODE)) {
-      const ptree& column = node.second;
->>>>>>> 9367f4a7
 
       // Add metadata object to columns metadata table.
       error = columns_dao_->insert_column_metadata(table_id, column);
@@ -380,8 +337,73 @@
     }
   }
 
-<<<<<<< HEAD
-=======
+  if (error == ErrorCode::OK) {
+    // Commit the transaction.
+    error = session_manager_->commit();
+  } else {
+    // Roll back the transaction.
+    ErrorCode rollback_result = session_manager_->rollback();
+    if (rollback_result != ErrorCode::OK) {
+      error = rollback_result;
+    }
+  }
+
+  return error;
+}
+
+/**
+ * @brief Updates the table metadata table with the specified table statistics.
+ * @param table_id  [in]  Table ID of the table metadata to be updated.
+ * @param object    [in]  Table metadata object.
+ * @retval ErrorCode::OK if success,
+ * @retval ErrorCode::ID_NOT_FOUND if the table id does not exist.
+ * @retval otherwise an error code.
+ */
+ErrorCode TablesProvider::update_table_metadata(const ObjectIdType table_id,
+                                                const boost::property_tree::ptree& object) {
+  ErrorCode error = ErrorCode::UNKNOWN;
+
+  // Initialization
+  error = init();
+  if (error != ErrorCode::OK) {
+    return error;
+  }
+
+  // Start the transaction.
+  error = session_manager_->start_transaction();
+  if (error != ErrorCode::OK) {
+    return error;
+  }
+
+  // Update table metadata table.
+  if (error == ErrorCode::OK) {
+    error = tables_dao_->update_table_metadata(table_id, object);
+  }
+
+  // Remove a metadata object from the column metadata table.
+  if (error == ErrorCode::OK) {
+    // Delete records associated with TableID.
+    error =
+        columns_dao_->delete_column_metadata(Tables::Column::TABLE_ID, std::to_string(table_id));
+    // No record is found, it is treated as a success.
+    error = (error == ErrorCode::NOT_FOUND ? ErrorCode::OK : error);
+  }
+
+  // Add metadata object to column metadata table.
+  if (error == ErrorCode::OK) {
+    // Add metadata object to columns metadata table.
+    BOOST_FOREACH (const ptree::value_type& node, object.get_child(Tables::COLUMNS_NODE)) {
+      const ptree& column = node.second;
+
+      // Add metadata object to columns metadata table.
+      error = columns_dao_->insert_column_metadata(table_id, column);
+      if (error != ErrorCode::OK) {
+        // When an error occurs, the process is aborted.
+        break;
+      }
+    }
+  }
+
   // Remove a metadata object from the constraint metadata table.
   if (error == ErrorCode::OK) {
     // Delete records associated with TableID.
@@ -413,7 +435,6 @@
     }
   }
 
->>>>>>> 9367f4a7
   if (error == ErrorCode::OK) {
     // Commit the transaction.
     error = session_manager_->commit();
@@ -430,13 +451,8 @@
 
 /**
  * @brief Updates the table metadata table with the specified table statistics.
-<<<<<<< HEAD
- * @param (object)    [in]  Table statistic object.
- * @param (table_id)  [out] ID of the added table metadata.
-=======
  * @param object    [in]  Table statistic object.
  * @param table_id  [out] ID of the added table metadata.
->>>>>>> 9367f4a7
  * @retval ErrorCode::OK if success,
  * @retval ErrorCode::ID_NOT_FOUND if the table id does not exist.
  * @retval ErrorCode::NAME_NOT_FOUND if the table name does not exist.
@@ -545,12 +561,6 @@
     error = (error == ErrorCode::NOT_FOUND ? ErrorCode::OK : error);
   }
 
-<<<<<<< HEAD
-  // Remove a metadata object from the column metadata table.
-  error = columns_dao_->delete_column_metadata(Tables::Column::TABLE_ID,
-                                               std::to_string(table_id));
-=======
->>>>>>> 9367f4a7
   if (error == ErrorCode::OK) {
     // Commit the transaction.
     error = session_manager_->commit();
@@ -613,14 +623,6 @@
   }
 
   ptree columns;
-<<<<<<< HEAD
-  error = columns_dao_->select_column_metadata(Tables::Column::TABLE_ID,
-                                               table_id, columns);
-  if ((error == ErrorCode::OK) || (error == ErrorCode::INVALID_PARAMETER)) {
-    if (table_object.find(Tables::COLUMNS_NODE) == table_object.not_found()) {
-      table_object.add_child(Tables::COLUMNS_NODE, columns);
-    }
-=======
   error = columns_dao_->select_column_metadata(Tables::Column::TABLE_ID, table_id, columns);
   if ((error == ErrorCode::OK) || (error == ErrorCode::NOT_FOUND)) {
     if (table_object.find(Tables::COLUMNS_NODE) == table_object.not_found()) {
@@ -653,7 +655,6 @@
     if (table_object.find(Tables::CONSTRAINTS_NODE) == table_object.not_found()) {
       table_object.add_child(Tables::CONSTRAINTS_NODE, constraints);
     }
->>>>>>> 9367f4a7
     error = ErrorCode::OK;
   }
 
