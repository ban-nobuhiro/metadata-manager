/*
 * Copyright 2020-2022 tsurugi project.
 *
 * Licensed under the Apache License, Version 2.0 (the "License");
 * you may not use this file except in compliance with the License.
 * You may obtain a copy of the License at
 *
 *     http://www.apache.org/licenses/LICENSE-2.0
 *
 * Unless required by applicable law or agreed to in writing, software
 * distributed under the License is distributed on an "AS IS" BASIS,
 * WITHOUT WARRANTIES OR CONDITIONS OF ANY KIND, either express or implied.
 * See the License for the specific language governing permissions and
 * limitations under the License.
 */
#include "manager/metadata/dao/postgresql/columns_dao_pg.h"

#include <libpq-fe.h>

#include <iostream>
#include <sstream>
#include <string>
#include <string_view>
#include <utility>
#include <vector>

#include <boost/format.hpp>

#include "manager/metadata/common/message.h"
#include "manager/metadata/common/utility.h"
#include "manager/metadata/dao/common/statement_name.h"
#include "manager/metadata/dao/postgresql/common_pg.h"
#include "manager/metadata/dao/postgresql/dbc_utils_pg.h"
#include "manager/metadata/helper/logging_helper.h"

// =============================================================================
namespace {

std::unordered_map<std::string, std::string> column_names;
std::unordered_map<std::string, std::string> statement_names_select;
std::unordered_map<std::string, std::string> statement_names_delete;

namespace statement {

using manager::metadata::db::postgresql::ColumnsDAO;
using manager::metadata::db::postgresql::SCHEMA_NAME;

/**
 * @brief Returns an INSERT statement for one column metadata.
 * @param none.
 * @return an INSERT statement to insert one column metadata.
 */
std::string insert_one_column_metadata() {
  // SQL statement
  boost::format query =
      boost::format(
          "INSERT INTO %1%.%2%"
          " (%3%, %4%, %5%, %6%, %7%, %8%, %9%, %10%, %11%, %12%, %13%) "
          " VALUES ($1, $2, $3, $4, $5, $6, $7, $8, $9, $10, $11)") %
      SCHEMA_NAME % ColumnsDAO::kTableName %
      ColumnsDAO::ColumnName::kFormatVersion %
      ColumnsDAO::ColumnName::kGeneration % ColumnsDAO::ColumnName::kTableId %
      ColumnsDAO::ColumnName::kName % ColumnsDAO::ColumnName::kOrdinalPosition %
      ColumnsDAO::ColumnName::kDataTypeId %
      ColumnsDAO::ColumnName::kDataLength % ColumnsDAO::ColumnName::kVarying %
      ColumnsDAO::ColumnName::kNullable % ColumnsDAO::ColumnName::kDefaultExpr %
      ColumnsDAO::ColumnName::kDirection;

  return query.str();
}

/**
 * @brief Returns an INSERT statement for one column metadata with a specified
 * ID.
 * @param none.
 * @return an INSERT statement to insert one column metadata.
 */
std::string insert_one_column_metadata_id() {
  // SQL statement
  boost::format query =
      boost::format(
          "INSERT INTO %1%.%2%"
          " (%3%, %4%, %5%, %6%, %7%, %8%, %9%, %10%, %11%, %12%, %13%, %14%) "
          " VALUES ($1, $2, $3, $4, $5, $6, $7, $8, $9, $10, $11, $12)") %
      SCHEMA_NAME % ColumnsDAO::kTableName %
      ColumnsDAO::ColumnName::kFormatVersion %
      ColumnsDAO::ColumnName::kGeneration % ColumnsDAO::ColumnName::kId %
      ColumnsDAO::ColumnName::kTableId % ColumnsDAO::ColumnName::kName %
      ColumnsDAO::ColumnName::kOrdinalPosition %
      ColumnsDAO::ColumnName::kDataTypeId %
      ColumnsDAO::ColumnName::kDataLength % ColumnsDAO::ColumnName::kVarying %
      ColumnsDAO::ColumnName::kNullable % ColumnsDAO::ColumnName::kDefaultExpr %
      ColumnsDAO::ColumnName::kDirection;

  return query.str();
}

/**
 * @brief Returns a SELECT statement to get all column metadata
 *  from column metadata table, based on table id.
 * @param (column_name)  [in]  column name of metadata-columns.
 * @return a SELECT statement to get all column metadata:
 *    select * from table_name where column_name = $1.
 */
std::string select_all_column_metadata(std::string_view column_name) {
  // SQL statement
  boost::format query =
      boost::format(
          "SELECT %3%, %4%, %5%, %6%, %7%, %8%, %9%"
          " , %10%, %11%, %12%, %13%, %14%"
          " FROM %1%.%2% WHERE %15% = $1 ORDER BY %8%") %
      SCHEMA_NAME % ColumnsDAO::kTableName %
      ColumnsDAO::ColumnName::kFormatVersion %
      ColumnsDAO::ColumnName::kGeneration % ColumnsDAO::ColumnName::kId %
      ColumnsDAO::ColumnName::kName % ColumnsDAO::ColumnName::kTableId %
      ColumnsDAO::ColumnName::kOrdinalPosition %
      ColumnsDAO::ColumnName::kDataTypeId %
      ColumnsDAO::ColumnName::kDataLength % ColumnsDAO::ColumnName::kVarying %
      ColumnsDAO::ColumnName::kNullable % ColumnsDAO::ColumnName::kDefaultExpr %
      ColumnsDAO::ColumnName::kDirection % column_name.data();

  return query.str();
}

/**
 * @brief Returns a DELETE statement for one column metadata
 *  from column metadata table, based on table id.
 * @param (column_name)  [in]  column name of metadata-columns.
 * @return a DELETE statement for one column metadata:
 *    delete from table_name where column_name = $1.
 */
std::string delete_all_column_metadata(std::string_view column_name) {
  // SQL statement
  boost::format query = boost::format("DELETE FROM %1%.%2% WHERE %3% = $1") %
                        SCHEMA_NAME % ColumnsDAO::kTableName %
                        column_name.data();

  return query.str();
}

}  // namespace statement
}  // namespace

// =============================================================================
namespace manager::metadata::db::postgresql {

using boost::property_tree::ptree;
using manager::metadata::ErrorCode;
using manager::metadata::db::StatementName;

/**
 * @brief Constructor
 * @param (connection)  [in]  a connection to the metadata repository.
 * @return none.
 */
ColumnsDAO::ColumnsDAO(DBSessionManager* session_manager)
    : connection_(session_manager->get_connection()) {
  // Creates a list of column names
  // in order to get values based on
  // one column included in this list
  // from metadata repository.
  //
  // For example,
  // If column name "tableId" is added to this list,
  // later defines a prepared statement
  // "select * from where tableId = ?".
  column_names.emplace(Tables::Column::TABLE_ID, ColumnName::kTableId);

  // Creates a list of unique name
  // for the new prepared statement for each column names.
  for (auto column : column_names) {
    // Creates unique name for the new prepared statement.
    boost::format statement_name_select =
        boost::format("%1%-%2%-%3%") %
        static_cast<int>(
            StatementName::COLUMNS_DAO_SELECT_ALL_COLUMN_METADATA) %
        kTableName % column.first;
    boost::format statement_name_delete =
        boost::format("%1%-%2%-%3%") %
        static_cast<int>(
            StatementName::COLUMNS_DAO_DELETE_ALL_COLUMN_METADATA) %
        kTableName % column.first;

    // Added this list to unique name for the new prepared statement.
    // key : column name
    // value : unique name for the new prepared statement.
    statement_names_select.emplace(column.first, statement_name_select.str());
    statement_names_delete.emplace(column.first, statement_name_delete.str());
  }
}

/**
 * @brief Defines all prepared statements.
 * @param none.
 * @return ErrorCode::OK if success, otherwise an error code.
 */
ErrorCode ColumnsDAO::prepare() const {
  ErrorCode error = ErrorCode::UNKNOWN;

  // insert statement.
  error = DbcUtils::prepare(
      connection_, StatementName::COLUMNS_DAO_INSERT_ONE_COLUMN_METADATA,
      statement::insert_one_column_metadata());
  if (error != ErrorCode::OK) {
    return error;
  }

  // insert statement with ID specified.
  error = DbcUtils::prepare(
      connection_, StatementName::COLUMNS_DAO_INSERT_ONE_COLUMN_METADATA_ID,
      statement::insert_one_column_metadata_id());
  if (error != ErrorCode::OK) {
    return error;
  }

  for (auto column : column_names) {
    // select statement.
    error =
        DbcUtils::prepare(connection_, statement_names_select.at(column.first),
                          statement::select_all_column_metadata(column.second));
    if (error != ErrorCode::OK) {
      break;
    }

    // delete statement.
    error =
        DbcUtils::prepare(connection_, statement_names_delete.at(column.first),
                          statement::delete_all_column_metadata(column.second));
    if (error != ErrorCode::OK) {
      break;
    }
  }

  return error;
}

/**
 * @brief Executes INSERT statement to insert the given one column metadata
 *   into the column metadata table.
 * @param (table_id)         [in]  table id.
 * @param (columns_metadata) [in]  one column metadata to add.
 * @return ErrorCode::OK if success, otherwise an error code.
 */
ErrorCode ColumnsDAO::insert_column_metadata(
    const ObjectIdType table_id,
    const boost::property_tree::ptree& columns_metadata) const {
  ErrorCode error = ErrorCode::UNKNOWN;
  std::vector<char const*> param_values;
  StatementName statementName;

  // Checks for INSERT execution with object-id specified.
  auto object_id =
      columns_metadata.get_optional<ObjectIdType>(Tables::Column::ID);
  if (object_id) {
    LOG_INFO << "Add column metadata with specified column ID. ColumnID: "
             << object_id.value();
  }

  // format_version
  auto s_format_version = std::to_string(Tables::format_version());
  param_values.emplace_back(s_format_version.c_str());

  // generation
  auto s_generation = std::to_string(Tables::generation());
  param_values.emplace_back(s_generation.c_str());

  // Use an ID-specified INSERT statement.
  std::string column_id;
  if (object_id) {
    column_id = std::to_string(object_id.value());
    param_values.emplace_back(column_id.c_str());
  }

  // table_id
  auto s_table_id = std::to_string(table_id);
  param_values.emplace_back(s_table_id.c_str());

  // name
  auto name = columns_metadata.get_optional<std::string>(Tables::Column::NAME);
  if (!name) {
    std::string column_name = "Column." + std::string(Tables::Column::NAME);
    LOG_ERROR << Message::PARAMETER_FAILED << "\"" << column_name << "\""
              << " => undefined or empty";
    error = ErrorCode::INVALID_PARAMETER;
    return error;
  }
  param_values.emplace_back((name ? name.value().c_str() : nullptr));

  // ordinal_position
  auto ordinal_position = columns_metadata.get_optional<std::string>(
      Tables::Column::ORDINAL_POSITION);
  param_values.emplace_back(
      (ordinal_position ? ordinal_position.value().c_str() : nullptr));

  // data_type_id
  auto data_type_id =
      columns_metadata.get_optional<std::string>(Tables::Column::DATA_TYPE_ID);
  param_values.emplace_back(
      (data_type_id ? data_type_id.value().c_str() : nullptr));

  // data_length
  auto o_data_length =
      columns_metadata.get_child_optional(Tables::Column::DATA_LENGTH);

  std::string s_data_length;
  if (!o_data_length) {
    param_values.emplace_back(nullptr);
  } else {
    const ptree& p_data_length = o_data_length.value();

    if (p_data_length.empty()) {
      param_values.emplace_back(p_data_length.data().c_str());
    } else {
      // Converts a property_tree to a JSON string.
      error = Utility::ptree_to_json(p_data_length, s_data_length);
      if (error != ErrorCode::OK) {
        return error;
      }
      param_values.emplace_back(s_data_length.c_str());
    }
  }

  // varying
  auto varying =
      columns_metadata.get_optional<std::string>(Tables::Column::VARYING);
  param_values.emplace_back((varying ? varying.value().c_str() : nullptr));

  // nullable
  auto nullable =
      columns_metadata.get_optional<std::string>(Tables::Column::NULLABLE);
  if (!nullable) {
    std::string column_name = "Column." + std::string(Tables::Column::NULLABLE);
    LOG_ERROR << Message::PARAMETER_FAILED << "\"" << column_name << "\""
              << " => undefined or empty";
    error = ErrorCode::INVALID_PARAMETER;
    return error;
  }
  param_values.emplace_back((nullable ? nullable.value().c_str() : nullptr));

  // default_expr
  auto default_expr =
      columns_metadata.get_optional<std::string>(Tables::Column::DEFAULT);
  param_values.emplace_back(
      (default_expr ? default_expr.value().c_str() : nullptr));

  // direction
  auto direction =
      columns_metadata.get_optional<std::string>(Tables::Column::DIRECTION);
  param_values.emplace_back((direction ? direction.value().c_str() : nullptr));

  // Set INSERT statement.
  if (object_id) {
    // Use an ID-specified INSERT statement.
    statementName = StatementName::COLUMNS_DAO_INSERT_ONE_COLUMN_METADATA_ID;
  } else {
    // Use INSERT statement without ID specification.
    statementName = StatementName::COLUMNS_DAO_INSERT_ONE_COLUMN_METADATA;
  }

  PGresult* res = nullptr;
  error =
      DbcUtils::exec_prepared(connection_, statementName, param_values, res);

  if (error == ErrorCode::OK) {
    uint64_t number_of_rows_affected = 0;
    ErrorCode error_get =
        DbcUtils::get_number_of_rows_affected(res, number_of_rows_affected);

    if (error_get != ErrorCode::OK) {
      error = error_get;
    } else if (number_of_rows_affected != 1) {
      LOG_ERROR << Message::RECORD_INSERT_FAILURE;
      error = ErrorCode::INVALID_PARAMETER;
    }
  }

  PQclear(res);
  return error;
}

/**
 * @brief  Executes a SELECT statement to get column metadata rows
 *   from the column metadata table,
 *   where the given key equals the given value.
 * @param  (object_key)       [in]  key. column name of a column metadata table.
 * @param  (object_value)     [in]  value to be filtered.
 * @param  (columns_metadata) [out] column metadata to get,
 *   where the given key equals the given value.
 * @return  ErrorCode::OK if success, otherwise an error code.
 */
ErrorCode ColumnsDAO::select_column_metadata(
    std::string_view object_key, std::string_view object_value,
    boost::property_tree::ptree& columns_metadata) const {
  ErrorCode error = ErrorCode::UNKNOWN;
  std::vector<const char*> param_values;

  param_values.emplace_back(object_value.data());

  // Get the name of the SQL statement to be executed.
  std::string statement_name;
  error = DbcUtils::find_statement_name(statement_names_select, object_key,
                                        statement_name);
  if (error != ErrorCode::OK) {
    return error;
  }

  PGresult* res = nullptr;
  error =
      DbcUtils::exec_prepared(connection_, statement_name, param_values, res);

  if (error == ErrorCode::OK) {
    int nrows = PQntuples(res);
    if (nrows >= 1) {
      for (int ordinal_position = 0; ordinal_position < nrows; ordinal_position++) {
        ptree column;

<<<<<<< HEAD
      columns_metadata.push_back(std::make_pair("", column));
=======
        // Convert acquired data to ptree type.
        error = convert_pgresult_to_ptree(res, ordinal_position, column);
        if (error != ErrorCode::OK) {
          break;
        }

        columns_metadata.push_back(std::make_pair("", column));
      }
    } else {
      // Convert the error code.
      if (object_key == Tables::Column::ID) {
        error = ErrorCode::ID_NOT_FOUND;
      } else if (object_key == Tables::Column::NAME) {
        error = ErrorCode::NAME_NOT_FOUND;
      } else {
        error = ErrorCode::NOT_FOUND;
      }
>>>>>>> 9367f4a7
    }
  }

  PQclear(res);
  return error;
}

/**
 * @brief Execute DELETE statement to delete column metadata
 *  from the column metadata table
 *  where the given key equals the given value.
 * @param (object_key)    [in]  key. column name of a column metadata table.
 * @param (object_value)  [in]  value to be filtered.
 * @return ErrorCode::OK if success, otherwise an error code.
 */
ErrorCode ColumnsDAO::delete_column_metadata(
    std::string_view object_key, std::string_view object_value) const {
  ErrorCode error = ErrorCode::UNKNOWN;
  std::vector<const char*> param_values;

  param_values.emplace_back(object_value.data());

  // Get the name of the SQL statement to be executed.
  std::string statement_name;
  error = DbcUtils::find_statement_name(statement_names_delete, object_key,
                                        statement_name);
  if (error != ErrorCode::OK) {
    return error;
  }

  PGresult* res = nullptr;
  error =
      DbcUtils::exec_prepared(connection_, statement_name, param_values, res);

  if (error == ErrorCode::OK) {
    uint64_t number_of_rows_affected = 0;
    ErrorCode error_get =
        DbcUtils::get_number_of_rows_affected(res, number_of_rows_affected);

    if (error_get != ErrorCode::OK) {
      error = error_get;
    } else if (number_of_rows_affected == 0) {
      // Convert the error code.
      if (object_key == Tables::Column::ID) {
        error = ErrorCode::ID_NOT_FOUND;
      } else if (object_key == Tables::Column::NAME) {
        error = ErrorCode::NAME_NOT_FOUND;
      } else {
        error = ErrorCode::NOT_FOUND;
      }
    }
  }

  PQclear(res);
  return error;
}

/* =============================================================================
 * Private method area
 */

/**
 * @brief Gets the ptree type column metadata
 *  converted from the given PGresult type value.
 * @param (res)               [in]  the result of a query.
 * @param (ordinal_position)  [in]  column ordinal position of PGresult.
 * @param (columns_metadata)  [out] one column metadata.
 * @return ErrorCode::OK if success, otherwise an error code.
 */
ErrorCode ColumnsDAO::convert_pgresult_to_ptree(
    const PGresult* res, const int ordinal_position,
    boost::property_tree::ptree& columns_metadata) const {
  ErrorCode error = ErrorCode::UNKNOWN;

  // Initialization.
  columns_metadata.clear();

  // Set the value of the format_version column to ptree.
  columns_metadata.put(
      Tables::Column::FORMAT_VERSION,
      PQgetvalue(res, ordinal_position,
                 static_cast<int>(OrdinalPosition::kFormatVersion)));

  // Set the value of the generation column to ptree.
  columns_metadata.put(
      Tables::Column::GENERATION,
      PQgetvalue(res, ordinal_position,
                 static_cast<int>(OrdinalPosition::kGeneration)));

  // Set the value of the id to ptree.
  columns_metadata.put(Tables::Column::ID,
                       PQgetvalue(res, ordinal_position,
                                  static_cast<int>(OrdinalPosition::kId)));

  // Set the value of the name to ptree.
  columns_metadata.put(Tables::Column::NAME,
                       PQgetvalue(res, ordinal_position,
                                  static_cast<int>(OrdinalPosition::kName)));

  // Set the value of the table_id to ptree.
  columns_metadata.put(Tables::Column::TABLE_ID,
                       PQgetvalue(res, ordinal_position,
                                  static_cast<int>(OrdinalPosition::kTableId)));

  // Set the value of the ordinal_position to ptree.
  columns_metadata.put(
      Tables::Column::ORDINAL_POSITION,
      PQgetvalue(res, ordinal_position,
                 static_cast<int>(OrdinalPosition::kOrdinalPosition)));

  // Set the value of the data_type_id to ptree.
  columns_metadata.put(
      Tables::Column::DATA_TYPE_ID,
      PQgetvalue(res, ordinal_position,
                 static_cast<int>(OrdinalPosition::kDataTypeId)));

  // Set the value of the data_length to ptree.
  std::string data_length = std::string(PQgetvalue(
      res, ordinal_position, static_cast<int>(OrdinalPosition::kDataLength)));
  if (!data_length.empty()) {
    ptree p_data_length;
    // Converts a JSON string to a property_tree.
    error = Utility::json_to_ptree(data_length, p_data_length);
    if (error != ErrorCode::OK) {
      return error;
    }
    columns_metadata.add_child(Tables::Column::DATA_LENGTH, p_data_length);
  }

  // Set the value of the varying to ptree.
  std::string varying = DbcUtils::convert_boolean_expression(PQgetvalue(
      res, ordinal_position, static_cast<int>(OrdinalPosition::kVarying)));
  if (!varying.empty()) {
    columns_metadata.put(Tables::Column::VARYING, varying);
  }

  // Set the value of the nullable to ptree.
  std::string nullable = DbcUtils::convert_boolean_expression(PQgetvalue(
      res, ordinal_position, static_cast<int>(OrdinalPosition::kNullable)));
  if (!nullable.empty()) {
    columns_metadata.put(Tables::Column::NULLABLE, nullable);
  }

  // Set the value of the default_expr to ptree.
  std::string default_expr = PQgetvalue(
      res, ordinal_position, static_cast<int>(OrdinalPosition::kDefaultExpr));
  if (!default_expr.empty()) {
    columns_metadata.put(Tables::Column::DEFAULT, default_expr);
  }

  // Set the value of the direction to ptree.
  std::string direction = PQgetvalue(
      res, ordinal_position, static_cast<int>(OrdinalPosition::kDirection));
  if (!direction.empty()) {
    columns_metadata.put(Tables::Column::DIRECTION, direction);
  }

  error = ErrorCode::OK;
  return error;
}

}  // namespace manager::metadata::db::postgresql<|MERGE_RESOLUTION|>--- conflicted
+++ resolved
@@ -414,9 +414,6 @@
       for (int ordinal_position = 0; ordinal_position < nrows; ordinal_position++) {
         ptree column;
 
-<<<<<<< HEAD
-      columns_metadata.push_back(std::make_pair("", column));
-=======
         // Convert acquired data to ptree type.
         error = convert_pgresult_to_ptree(res, ordinal_position, column);
         if (error != ErrorCode::OK) {
@@ -434,7 +431,6 @@
       } else {
         error = ErrorCode::NOT_FOUND;
       }
->>>>>>> 9367f4a7
     }
   }
 
