/*
 * Copyright 2020-2021 tsurugi project.
 *
 * Licensed under the Apache License, Version 2.0 (the "License");
 * you may not use this file except in compliance with the License.
 * You may obtain a copy of the License at
 *
 *     http://www.apache.org/licenses/LICENSE-2.0
 *
 * Unless required by applicable law or agreed to in writing, software
 * distributed under the License is distributed on an "AS IS" BASIS,
 * WITHOUT WARRANTIES OR CONDITIONS OF ANY KIND, either express or implied.
 * See the License for the specific language governing permissions and
 * limitations under the License.
 */
#include "manager/metadata/dao/postgresql/dbc_utils_pg.h"

#include <libpq-fe.h>

#include <cerrno>
#include <cstdlib>
#include <cstring>
#include <iostream>
#include <regex>
#include <string>

#include "manager/metadata/common/message.h"
#include "manager/metadata/dao/postgresql/common_pg.h"
#include "manager/metadata/helper/logging_helper.h"

// =============================================================================
namespace manager::metadata::db::postgresql {

/**
 * @brief Is this connection open?
 * @param connection  [in]  a connection.
 * @retval true - if this connection is open.
 * @retval false - if this connection is close.
 */
bool DbcUtils::is_open(const ConnectionSPtr& connection) {
  return PQstatus(connection.get()) == CONNECTION_OK;
}

/**
 * @brief Converts boolean expression in metadata repository to "true" or "false" in application.
 * @param string  [in]  boolean expression.
 * @return "true" or "false", otherwise an empty string.
 */
std::string DbcUtils::convert_boolean_expression(const char* string) {
  std::stringstream ss;
  if (string) {
    std::regex regex_true  = std::regex(R"(^([tTyY].*|1)$)");
    std::regex regex_false = std::regex(R"(^([fFnN].*|0)$)");
    if (std::regex_match(string, regex_true)) {
      ss << std::boolalpha << true;
    } else if (std::regex_match(string, regex_false)) {
      ss << std::boolalpha << false;
    }
  }
  return ss.str();
}

/**
 * @brief Converts boolean expression in metadata repository to boolean value in application.
 * @param string  [in]  boolean expression.
 * @return Converted boolean value of the string.
 */
bool DbcUtils::str_to_boolean(const char* string) {
  bool result = false;

  if (string) {
    std::regex regex_boolean = std::regex(R"(^([tTyY].*|1)$)");
    result                   = std::regex_match(string, regex_boolean);
  }
  return result;
}

/**
 * @brief Converts boolean value in application to boolean expression in metadata repository.
 * @param value  [in]  boolean expression.
 * @return Converted string of the boolean value.
 */
std::string DbcUtils::boolean_to_str(const bool value) { return value ? "true" : "false"; }

/**
 * @brief call standard library function to convert string to float.
 * @param nptr    [in]  C-string beginning with the representation of a floating-point number.
 * @param endptr  [in]  Reference to an already allocated object of type char*, whose value is set
 *   by the function to the next character in nptr after the numerical value.
 * @return the converted floating point number as a value of type float.
 */
template <>
[[nodiscard]] float DbcUtils::call_floating_point<float>(const char* nptr, char** endptr) {
  return std::strtof(nptr, endptr);
}

/**
 * @brief Explicit Template Instantiation for str_to_floating_point(float type).
 */
template ErrorCode DbcUtils::str_to_floating_point(const char* input, float& return_value);

/**
 * @brief Convert string to floating point.
 * @param input         [in]  C-string beginning with the representation of a floating-point number.
 * @param return_value  [out] the converted floating point number.
 * @return ErrorCode::OK if success, otherwise an error code.
 */
template <typename T>
[[nodiscard]] ErrorCode DbcUtils::str_to_floating_point(const char* input, T& return_value) {
  if (!input || *input == '\0' || std::isspace(*input)) {
    return ErrorCode::INTERNAL_ERROR;
  }
  char* end;
  errno = 0;

  const T result = call_floating_point<T>(input, &end);
  if (errno == 0 && *end == '\0') {
    return_value = result;
    return ErrorCode::OK;
  }
  LOG_ERROR << Message::CONVERT_STRING_TO_FLOAT_FAILURE;
  return ErrorCode::INTERNAL_ERROR;
}

/**
 * @brief call standard library function to convert string to unsigned long integer.
 * @param nptr    [in]  C-string containing the representation of an integral number.
 * @param endptr  [in]  Reference to an object of type char*, whose value is set by the function
 *   to the next character in nptr after the numerical value.
 * @param base    [in]  Numerical base (radix) that determines the valid characters and their
 *   interpretation.
 * @return converted integral number as an unsigned long int value.
 */
template <>
[[nodiscard]] std::uint64_t DbcUtils::call_integral<std::uint64_t>(const char* nptr, char** endptr,
                                                                   int base) {
  return std::strtoul(nptr, endptr, base);
}

/**
 * @brief call standard library function to convert string to long integer.
 * @param nptr    [in]  C-string containing the representation of an integral number.
 * @param endptr  [in]  Reference to an object of type char*, whose value is set by the function to
 *   the next character in nptr after the numerical value.
 * @param base    [in]  Numerical base (radix) that determines the valid characters and their
 *   interpretation.
 * @return converted integral number as long int value.
 */
template <>
[[nodiscard]] std::int64_t DbcUtils::call_integral<std::int64_t>(const char* nptr, char** endptr,
                                                                 int base) {
  return std::strtol(nptr, endptr, base);
}

/**
 * @brief Explicit Template Instantiation for str_to_integral(unsigned long).
 */
template ErrorCode DbcUtils::str_to_integral(const char* str, std::uint64_t& return_value);
/**
 * @brief Explicit Template Instantiation for str_to_integral(long).
 */
template ErrorCode DbcUtils::str_to_integral(const char* str, std::int64_t& return_value);

/**
 * @brief Convert string to integer.
<<<<<<< HEAD
 * @param input   [in]  C-string containing the representation of 
 * decimal integer literal (base 10).
 * @param output  [out] the converted integral number.
 * @return ErrorCode::OK if success, otherwise an error code.
 */
template <typename T>
[[nodiscard]] ErrorCode DbcUtils::str_to_integral(const char* input,
                                                  T& output) {

=======
 * @param input         [in]  C-string containing the representation of decimal integer literal
 *   (base 10).
 * @param return_value  [out] the converted integral number.
 * @return ErrorCode::OK if success, otherwise an error code.
 */
template <typename T>
[[nodiscard]] ErrorCode DbcUtils::str_to_integral(const char* input, T& return_value) {
>>>>>>> 9367f4a7
  if (!input || *input == '\0' || std::isspace(*input)) {
    return ErrorCode::INTERNAL_ERROR;
  }

  char* end;
  errno = 0;

  const T result = call_integral<T>(input, &end, BASE_10);
  if (errno == 0 && *end == '\0') {
    output = result;
    return ErrorCode::OK;
  }
  LOG_ERROR << Message::CONVERT_STRING_TO_INT_FAILURE;
  return ErrorCode::INTERNAL_ERROR;
}

/**
 * @brief Gets the number of affected rows if command was INSERT, UPDATE, or DELETE.
 * @param res           [in]  the result of a query.
 * @param return_value  [out] the number of affected rows.
 * @return the number of affected rows if last command was INSERT, UPDATE, or DELETE. zero for
 *   all other commands.
 */
ErrorCode DbcUtils::get_number_of_rows_affected(PGresult*& pgres, uint64_t& return_value) {
  return str_to_integral(PQcmdTuples(pgres), return_value);
}

/**
 * @brief Makes shared_ptr of PGconn with deleter.
 * @param pgconn  [in]  a connection.
 * @return shared_ptr of PGconn with deleter.
 */
ConnectionSPtr DbcUtils::make_connection_sptr(PGconn* pgconn) {
  ConnectionSPtr conn(pgconn, [](PGconn* c) { ::PQfinish(c); });
  return conn;
}

/**
 * @brief Makes unique_ptr of PGresult with deleter.
 * @param pgres  [in]  the result of a query.
 * @return unique_ptr of PGresult with deleter.
 */
ResultUPtr DbcUtils::make_result_uptr(PGresult* pgres) {
  ResultUPtr res(pgres, [](PGresult* r) { ::PQclear(r); });
  return res;
}

/**
 * @brief Defines a prepared statement.
 * @param connection      [in]  a connection.
 * @param statement_name  [in]  unique name for the new prepared statement.
 * @param statement       [in]  SQL statement to prepare.
 * @param param_types     [in]  Data types assigned to parameter symbols. (default: nullptr)
 * @return ErrorCode::OK if success, otherwise an error code.
 */
ErrorCode DbcUtils::prepare(const ConnectionSPtr& connection, const StatementName& statement_name,
                            std::string_view statement, std::vector<Oid>* param_types) {
  return DbcUtils::prepare(connection, std::to_string(static_cast<int>(statement_name)), statement,
                           param_types);
}

/**
 * @brief Defines a prepared statement.
 * @param connection      [in]  a connection.
 * @param statement_name  [in]  unique name for the prepared statement.
 * @param statement       [in]  SQL statement to prepare.
 * @param param_types     [in]  Data types assigned to parameter symbols. (default: nullptr)
 * @return ErrorCode::OK if success, otherwise an error code.
 */
ErrorCode DbcUtils::prepare(const ConnectionSPtr& connection, std::string_view statement_name,
                            std::string_view statement, std::vector<Oid>* param_types) {
  if (!DbcUtils::is_open(connection)) {
    LOG_ERROR << Message::PREPARE_FAILURE << Message::NOT_INITIALIZED;
    return ErrorCode::NOT_INITIALIZED;
  }

  int types_size  = 0;
  Oid* types_oids = nullptr;
  if (param_types) {
    types_size = param_types->size();
    types_oids = param_types->data();
  }

  ResultUPtr res = DbcUtils::make_result_uptr(
      PQprepare(connection.get(), statement_name.data(), statement.data(), types_size, types_oids));
  if (PQresultStatus(res.get()) != PGRES_COMMAND_OK) {
    LOG_ERROR << Message::PREPARE_FAILURE << PQresultErrorMessage(res.get());
    return ErrorCode::DATABASE_ACCESS_FAILURE;
  }

  return ErrorCode::OK;
}

ErrorCode DbcUtils::execute_statement(const ConnectionSPtr& connection,
                                      std::string_view statement_name,
                                      const std::vector<char const*>& param_values,
                                      PGresult*& res) {
  return exec_prepared(connection,
                       statement_name,
                       param_values, res);
}

/**
 * @brief Executes a prepared statement, with given parameters.
 * @param connection      [in]  a connection.
 * @param statement_name  [in]  unique name for the prepared statement.
 * @param param_values    [in]  the actual values of the parameters.
 *   A null pointer in this array means the corresponding parameter is null.
 * @param res             [out] the result of a query.
 * @return ErrorCode::OK if success, otherwise an error code.
 */
ErrorCode DbcUtils::exec_prepared(const ConnectionSPtr& connection,
                                  const StatementName& statement_name,
                                  const std::vector<char const*>& param_values, PGresult*& res) {
  return exec_prepared(connection, std::to_string(static_cast<int>(statement_name)), param_values,
                       res);
}

/**
 * @brief Executes a prepared statement, with given parameters.
 * @param connection      [in]  a connection.
 * @param statement_name  [in]  unique name for the prepared statement.
 * @param param_values    [in]  the actual values of the parameters.
 *   A null pointer in this array means the corresponding parameter is null.
 * @param res             [out] the result of a query.
 * @return ErrorCode::OK if success, otherwise an error code.
 */
ErrorCode DbcUtils::exec_prepared(const ConnectionSPtr& connection, std::string_view statement_name,
                                  const std::vector<char const*>& param_values, PGresult*& res) {
  ErrorCode error = ErrorCode::INVALID_PARAMETER;

  if (!DbcUtils::is_open(connection)) {
    LOG_ERROR << Message::PREPARED_STATEMENT_EXECUTION_FAILURE << Message::NOT_INITIALIZED;
    return ErrorCode::NOT_INITIALIZED;
  }

  res = PQexecPrepared(connection.get(), statement_name.data(), param_values.size(),
                       param_values.data(), nullptr, nullptr, 0);

  if ((PQresultStatus(res) == PGRES_COMMAND_OK) || (PQresultStatus(res) == PGRES_TUPLES_OK)) {
    error = ErrorCode::OK;
  } else {
    LOG_ERROR << Message::PREPARED_STATEMENT_EXECUTION_FAILURE << PQresultErrorMessage(res);

    std::string error_code(PQresultErrorField(res, PG_DIAG_SQLSTATE));
    if (error_code == PgErrorCode::kUniqueViolation) {
      error = ErrorCode::ALREADY_EXISTS;
    } else {
      error = ErrorCode::INVALID_PARAMETER;
    }
  }

  return error;
}

/**
 * @brief get the value of the specified key_value from the statement-names map.
 * @param statement_names_map  [in]  statement names map.
 * @param key_value            [in]  key.
 * @param statement_name       [out] statement name.
 * @return ErrorCode::OK if success, otherwise an error code.
 */
ErrorCode DbcUtils::find_statement_name(
    const std::unordered_map<std::string, std::string>& statement_names_map,
    std::string_view key_value, std::string& statement_name) {
  ErrorCode error = ErrorCode::UNKNOWN;

  try {
    if (!statement_names_map.empty()) {
      statement_name = statement_names_map.at(key_value.data());
      error          = ErrorCode::OK;
    } else {
      LOG_ERROR << Message::PARAMETER_FAILED << "Statement names map is empty.: "
                << "[" << key_value << "]";
      error = ErrorCode::INVALID_PARAMETER;
    }
  } catch (std::out_of_range& e) {
    LOG_ERROR << Message::METADATA_KEY_NOT_FOUND << "[" << key_value << "]: " << e.what();
    error = ErrorCode::INVALID_PARAMETER;
  } catch (...) {
    LOG_ERROR << Message::METADATA_KEY_NOT_FOUND << "[" << key_value << "]";
    error = ErrorCode::INVALID_PARAMETER;
  }

  return error;
}

}  // namespace manager::metadata::db::postgresql<|MERGE_RESOLUTION|>--- conflicted
+++ resolved
@@ -163,7 +163,6 @@
 
 /**
  * @brief Convert string to integer.
-<<<<<<< HEAD
  * @param input   [in]  C-string containing the representation of 
  * decimal integer literal (base 10).
  * @param output  [out] the converted integral number.
@@ -173,15 +172,6 @@
 [[nodiscard]] ErrorCode DbcUtils::str_to_integral(const char* input,
                                                   T& output) {
 
-=======
- * @param input         [in]  C-string containing the representation of decimal integer literal
- *   (base 10).
- * @param return_value  [out] the converted integral number.
- * @return ErrorCode::OK if success, otherwise an error code.
- */
-template <typename T>
-[[nodiscard]] ErrorCode DbcUtils::str_to_integral(const char* input, T& return_value) {
->>>>>>> 9367f4a7
   if (!input || *input == '\0' || std::isspace(*input)) {
     return ErrorCode::INTERNAL_ERROR;
   }
