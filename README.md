--- conflicted
+++ resolved
@@ -3,13 +3,9 @@
 * metadata-manager
   * Manages metadata
 * message-broker
-<<<<<<< HEAD
-  * Mediates communication among components in order to be able to exchange messages
-=======
     * Mediates communication among components in order to be able to exchange messages
 * authentication-manager
     * Provides user authentication using PostgreSQL.
->>>>>>> 83953da5
 
 ## Requirements
 
@@ -53,13 +49,9 @@
     ```
 
 available options:
-
 * `-DBUILD_DOCUMENTS=OFF` - never build documents by doxygen
 * `-DDATA_STORAGE=postgresql` - specifies the data-storage where the metadata is stored. "postgresql" or "json".
-<<<<<<< HEAD
-=======
 * `-DBUILD_TARGET=ALL` - specifies the library to be built. "ALL" or "AUTH" or "METADATA".
->>>>>>> 83953da5
 * for debugging only
 * `-DENABLE_SANITIZER=OFF` - disable sanitizers (requires `-DCMAKE_BUILD_TYPE=Debug`)
 * `-DENABLE_UB_SANITIZER=ON` - enable undefined behavior sanitizer (requires `-DENABLE_SANITIZER=ON`)
