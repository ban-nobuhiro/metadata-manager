# manager

* metadata-manager
  * Manages metadata
* message-broker
<<<<<<< HEAD
  * Mediates communication among components in order to be able to exchange messages
=======
    * Mediates communication among components in order to be able to exchange messages
* authentication-manager
    * Provide user authentication function using PostgreSQL.
>>>>>>> 0ea69dad

## Requirements

* CMake `>= 3.10`
* C++ Compiler `>= C++17`
* libpq

### Dockerfile

```dockerfile
FROM ubuntu:18.04

RUN apt update -y && apt install -y git build-essential cmake ninja-build doxygen libboost-system-dev
```

## How to build

1. Make sure that `pg_config` is in the PATH (test with `pg_config --pgxs`).

1. Start PostgreSQL server.

1. Define metadata tables and load initial metadata.

    ```sh
    psql postgres < sql/ddl.sql
    ```

1. Retrieve third party modules.

    ```sh
    git submodule update --init --recursive
    ```

1. Build manager.

    ```sh
    mkdir build
    cd build
    cmake -G Ninja -DCMAKE_BUILD_TYPE=Debug ..
    ninja
    ```

available options:
<<<<<<< HEAD

=======
* `-DBUILD_TARGET=ALL` - specifies the library to be built. `METADATA`, `AUTH` or `ALL` (default: ALL)
* `-DDATA_STORAGE=postgresql` - specifies the data-storage where the metadata is stored. `postgresql` or `json` (default: postgresql)
* `-DFORCE_INSTALL_RPATH=ON` - force set RPATH for non-default library paths
* `-DCMAKE_PREFIX_PATH=<installation directory>` - indicate prerequiste installation directory
>>>>>>> 0ea69dad
* `-DBUILD_DOCUMENTS=OFF` - never build documents by doxygen
* `-DDATA_STORAGE=postgresql` - specifies the data-storage where the metadata is stored. "postgresql" or "json".
* `-DBUILD_TARGET=ALL` - specifies the library to be built. "ALL" or "AUTH" or "METADATA".
* for debugging only
* `-DENABLE_SANITIZER=OFF` - disable sanitizers (requires `-DCMAKE_BUILD_TYPE=Debug`)
* `-DENABLE_UB_SANITIZER=ON` - enable undefined behavior sanitizer (requires `-DENABLE_SANITIZER=ON`)
* `-DENABLE_COVERAGE=ON` - enable code coverage analysis (requires `-DCMAKE_BUILD_TYPE=Debug`)

### install

```sh
ninja install
```

- Notice

  If you chose `-DDATA_STORAGE=json` option, you should make the following directory manually.

  `$HOME/.local/tsurugi/metadata`

  You can change the above path by set the following environment variable.

  `TSURUGI_METADATA_DIR`

### run tests

1. Update the shared library search path for libpq.  
    The method to set the shared library search path varies between platforms,  
    but the most widely-used method is to set the environment variable LD_LIBRARY_PATH like so:  
    In Bourne shells (sh, ksh, bash, zsh):  

 ```sh
 export LD_LIBRARY_PATH=$LD_LIBRARY_PATH:<PostgreSQL install directory>/lib
 ```

1. run tests

    ```sh
    ctest -V
    ```

### generate documents

```sh
make doxygen
```

## License

[Apache License, Version 2.0](http://www.apache.org/licenses/LICENSE-2.0)<|MERGE_RESOLUTION|>--- conflicted
+++ resolved
@@ -3,13 +3,9 @@
 * metadata-manager
   * Manages metadata
 * message-broker
-<<<<<<< HEAD
-  * Mediates communication among components in order to be able to exchange messages
-=======
     * Mediates communication among components in order to be able to exchange messages
 * authentication-manager
     * Provide user authentication function using PostgreSQL.
->>>>>>> 0ea69dad
 
 ## Requirements
 
@@ -53,14 +49,6 @@
     ```
 
 available options:
-<<<<<<< HEAD
-
-=======
-* `-DBUILD_TARGET=ALL` - specifies the library to be built. `METADATA`, `AUTH` or `ALL` (default: ALL)
-* `-DDATA_STORAGE=postgresql` - specifies the data-storage where the metadata is stored. `postgresql` or `json` (default: postgresql)
-* `-DFORCE_INSTALL_RPATH=ON` - force set RPATH for non-default library paths
-* `-DCMAKE_PREFIX_PATH=<installation directory>` - indicate prerequiste installation directory
->>>>>>> 0ea69dad
 * `-DBUILD_DOCUMENTS=OFF` - never build documents by doxygen
 * `-DDATA_STORAGE=postgresql` - specifies the data-storage where the metadata is stored. "postgresql" or "json".
 * `-DBUILD_TARGET=ALL` - specifies the library to be built. "ALL" or "AUTH" or "METADATA".
