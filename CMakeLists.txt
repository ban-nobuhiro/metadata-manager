--- conflicted
+++ resolved
@@ -30,10 +30,7 @@
 option(ENABLE_COVERAGE "enable coverage on debug build" OFF)
 
 option(DATA_STORAGE "Specifies the data-storage where the metadata is stored. [postgresql] or json." POSTGRESQL)
-<<<<<<< HEAD
-=======
 option(BUILD_TARGET "Specifies the target for the build. [ALL] or METADATA or AUTH." ALL)
->>>>>>> 83953da5
 
 find_package(Doxygen)
 find_package(Boost COMPONENTS system filesystem REQUIRED)
@@ -90,8 +87,6 @@
   set(${var} ${_temp} PARENT_SCOPE)
 endfunction()
 
-<<<<<<< HEAD
-=======
 string(TOUPPER ${BUILD_TARGET} VARNAME)
 if((VARNAME STREQUAL "ALL") OR (NOT BUILD_TARGET))
   set(BUILD_TARGET_META TRUE)
@@ -108,7 +103,6 @@
 endif()
 unset(BUILD_TARGET CACHE)
 
->>>>>>> 83953da5
 string(TOUPPER ${DATA_STORAGE} VARNAME)
 if((VARNAME STREQUAL "POSTGRESQL") OR (NOT DATA_STORAGE))
   set(DATA_STORAGE_PG TRUE)
@@ -120,11 +114,7 @@
 endif()
 unset(DATA_STORAGE CACHE)
 
-<<<<<<< HEAD
-if(DATA_STORAGE_PG)
-=======
 if(DATA_STORAGE_PG OR BUILD_TARGET_AUTH)
->>>>>>> 83953da5
   FIND_PROGRAM(PG_CONFIG pg_config)
 
   if(PG_CONFIG)
@@ -139,11 +129,7 @@
     MESSAGE(FATAL_ERROR "pg_config not found in path")
     MESSAGE(FATAL_ERROR "cannot build")
   endif(PG_CONFIG_FOUND)
-<<<<<<< HEAD
-endif(DATA_STORAGE_PG)
-=======
 endif(DATA_STORAGE_PG OR BUILD_TARGET_AUTH)
->>>>>>> 83953da5
 
 add_custom_target(format
     COMMAND           git ls-files '*.cpp' '*.h' | xargs clang-format -i --style=file -verbose
@@ -153,19 +139,6 @@
 add_subdirectory(message-broker)
 add_subdirectory(third_party/googletest)
 
-<<<<<<< HEAD
-if(BUILD_DOCUMENTS)
-  add_subdirectory(doxygen)
-endif()
-
-if(DATA_STORAGE_PG)
-  target_compile_options(metadata PRIVATE -DSTORAGE_POSTGRESQL)
-  message(STATUS "Metadata is stored in PostgreSQL.")
-elseif(DATA_STORAGE_JSON)
-  target_compile_options(metadata PRIVATE -DSTORAGE_JSON)
-  message(STATUS "Metadata is stored in JSON-file.")
-endif()
-=======
 if(BUILD_TARGET_META)
   add_subdirectory(metadata-manager)
   message(STATUS "The target of the build is metadata-manager.")
@@ -193,5 +166,4 @@
     add_subdirectory(doxygen)
   endif()
 endif()
-unset(BUILD_DOCUMENTS CACHE)
->>>>>>> 83953da5
+unset(BUILD_DOCUMENTS CACHE)