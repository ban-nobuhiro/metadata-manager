# Copyright 2019-2020 tsurugi project.
#
# Licensed under the Apache License, Version 2.0 (the "License");
# you may not use this file except in compliance with the License.
# You may obtain a copy of the License at
#
# http://www.apache.org/licenses/LICENSE-2.0
#
# Unless required by applicable law or agreed to in writing, software
# distributed under the License is distributed on an "AS IS" BASIS,
# WITHOUT WARRANTIES OR CONDITIONS OF ANY KIND, either express or implied.
# See the License for the specific language governing permissions and
# limitations under the License.

cmake_minimum_required(VERSION 3.10)

project(metadata-manager
  VERSION 0.0.1
  LANGUAGES CXX
)

list(APPEND CMAKE_MODULE_PATH "${PROJECT_SOURCE_DIR}/cmake")

option(BUILD_TESTS "Build test programs" ON)
option(FORCE_INSTALL_RPATH "force add lib dir of custom prefixes to INSTALL_RPATH" OFF)
option(BUILD_DOCUMENTS "Build documents" OFF)

option(ENABLE_SANITIZER "enable sanitizer on debug build" ON)
option(ENABLE_UB_SANITIZER "enable undefined behavior sanitizer on debug build" OFF)
option(ENABLE_COVERAGE "enable coverage on debug build" OFF)

find_package(Doxygen)
find_package(Boost COMPONENTS system filesystem REQUIRED)

include(GNUInstallDirs)
include(CMakePackageConfigHelpers)
include(CompileOptions)
include(InstallOptions)
include(DatabaseOptions)

if (BUILD_TESTS)
  enable_testing()
endif()

set(package_name "metadata-manager")
set(export_name "metadata-manager")

configure_file(
  ${CMAKE_CURRENT_SOURCE_DIR}/cmake/Config.cmake.in
  ${CMAKE_CURRENT_BINARY_DIR}/${package_name}-config.cmake
  @ONLY
)

write_basic_package_version_file(
  "${CMAKE_CURRENT_BINARY_DIR}/${package_name}-config-version.cmake"
  COMPATIBILITY SameMajorVersion
)

install(
  FILES
    ${CMAKE_CURRENT_BINARY_DIR}/${package_name}-config.cmake
    ${CMAKE_CURRENT_BINARY_DIR}/${package_name}-config-version.cmake
  DESTINATION
    ${CMAKE_INSTALL_LIBDIR}/cmake/${package_name}
)

install(
  EXPORT ${package_name}
  NAMESPACE ${package_name}-
  FILE ${package_name}-targets.cmake
  DESTINATION ${CMAKE_INSTALL_LIBDIR}/cmake/${package_name}
  EXPORT_LINK_INTERFACE_LIBRARIES
)

add_custom_target(format
  COMMAND git ls-files '*.cpp' '*.h' | xargs clang-format -i --style=file -verbose
  WORKING_DIRECTORY ${CMAKE_CURRENT_SOURCE_DIR}
)

set(SUBMODULE_DIR ${CMAKE_SOURCE_DIR}/third_party)
set(JWT-CPP_INCLUDE_DIR ${SUBMODULE_DIR}/jwt-cpp/include)

add_library(interface INTERFACE)

add_subdirectory(${SUBMODULE_DIR}/googletest)

message(STATUS "The target of the build is metadata-manager.")

if(LOG_LEVEL)
  string(TOUPPER ${LOG_LEVEL} VARNAME)
else()
  set(VARNAME "ERROR")
endif()
if(VARNAME MATCHES "^(0|NONE)$")
  set(LOG_LEVEL_NUM 0)
elseif(VARNAME MATCHES "^(1|ERR|ERROR)$")
  set(LOG_LEVEL_NUM 1)
elseif(VARNAME MATCHES "^(2|WARN|WARNING)$")
  set(LOG_LEVEL_NUM 2)
elseif(VARNAME MATCHES "^(3|INFO)$")
  set(LOG_LEVEL_NUM 3)
elseif(VARNAME MATCHES "^(4|DEBUG)$")
  set(LOG_LEVEL_NUM 4)
else()
  message(FATAL_ERROR "A value out of range is specified: LOG_LEVEL=[${LOG_LEVEL}]")
  unset(LOG_LEVEL CACHE)
endif()
message(STATUS "  Default log output level for metadata-manager is ${VARNAME}.")
target_compile_options(interface INTERFACE -DLOG_LEVEL=${LOG_LEVEL_NUM})

if(DATA_STORAGE MATCHES "^.+$")
  string(TOUPPER ${DATA_STORAGE} VARNAME)
else()
  set(VARNAME "POSTGRESQL")
endif()
if(VARNAME STREQUAL "POSTGRESQL")
  message(STATUS "  Metadata is stored in PostgreSQL.")
<<<<<<< HEAD
  target_compile_options(interface INTERFACE -DSTORAGE_POSTGRESQL)
=======
  set(DATA_STORAGE_PG TRUE)
>>>>>>> f71b0428
  set_postgresql()
  target_compile_options(interface INTERFACE -DSTORAGE_POSTGRESQL)
elseif(VARNAME STREQUAL "JSON")
  message(STATUS "  Metadata is stored in JSON-file.")
<<<<<<< HEAD
  target_compile_options(interface INTERFACE -DSTORAGE_JSON)
endif(DATA_STORAGE_PG)
=======
  set(DATA_STORAGE_JSON TRUE)
  target_compile_options(interface INTERFACE -DSTORAGE_JSON)
else()
  message(FATAL_ERROR "Unsupported data storage: DATA_STORAGE=[${DATA_STORAGE}]")
  unset(DATA_STORAGE CACHE)
endif()
>>>>>>> f71b0428

target_include_directories(interface
  INTERFACE
    $<BUILD_INTERFACE:${CMAKE_CURRENT_SOURCE_DIR}/include>
    $<INSTALL_INTERFACE:${CMAKE_INSTALL_INCLUDEDIR}/manager>
)

install_custom(interface ${export_name})

add_subdirectory(src)
add_subdirectory(test)

if(BUILD_DOCUMENTS)
  add_subdirectory(doxygen)
endif()
unset(BUILD_DOCUMENTS CACHE)<|MERGE_RESOLUTION|>--- conflicted
+++ resolved
@@ -115,26 +115,17 @@
 endif()
 if(VARNAME STREQUAL "POSTGRESQL")
   message(STATUS "  Metadata is stored in PostgreSQL.")
-<<<<<<< HEAD
-  target_compile_options(interface INTERFACE -DSTORAGE_POSTGRESQL)
-=======
   set(DATA_STORAGE_PG TRUE)
->>>>>>> f71b0428
   set_postgresql()
   target_compile_options(interface INTERFACE -DSTORAGE_POSTGRESQL)
 elseif(VARNAME STREQUAL "JSON")
   message(STATUS "  Metadata is stored in JSON-file.")
-<<<<<<< HEAD
-  target_compile_options(interface INTERFACE -DSTORAGE_JSON)
-endif(DATA_STORAGE_PG)
-=======
   set(DATA_STORAGE_JSON TRUE)
   target_compile_options(interface INTERFACE -DSTORAGE_JSON)
 else()
   message(FATAL_ERROR "Unsupported data storage: DATA_STORAGE=[${DATA_STORAGE}]")
   unset(DATA_STORAGE CACHE)
 endif()
->>>>>>> f71b0428
 
 target_include_directories(interface
   INTERFACE
